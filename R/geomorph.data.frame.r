#' Create a data frame with shape data
#' 
#' A list similar to a data frame to facilitate analysis of shape data.
#'
#' This function produces a list that can be used like a data frame in other analytical functions.
#' The purpose is similar to the function, \code{\link[base]{data.frame}}, but without the constraint that 
#' data must conform to an n (observations) x p (variables) matrix.  Rather, the list produced is 
#' constained only by n.  List objects can be Procrustes residuals (coordinates) arrays, matrices, variables,
#' distance matrices, and phylogenetic trees.  Results from \code{\link{gpagen}} can be directly
#' imported into a geomorph.data.frame to utilize the coordinates and centroid size as variables. (See Examples)
#' @param ... a list of objects to inlcude in the data frame.
#' @export
#' @author Michael Collyer
#' @examples
#' data(plethodon) 
#' Y.gpa <- gpagen(plethodon$land,PrinAxes=FALSE)
#' gdf <- geomorph.data.frame(Y.gpa)
#' attributes(gdf)
#' 
#' gdf <- geomorph.data.frame(Y.gpa, species = plethodon$species, site = plethodon$site)
#' attributes(gdf)
#' 
#' # Using geomorph.data.frame to facilitate analysis
#' procD.lm(coords ~ Csize + species * site, data = gdf)
geomorph.data.frame <- function(...) {
<<<<<<< HEAD
dots <- list(...)
list.check0 <- sapply(1:length(dots), function(j) any(is.geomorph.data.frame(dots[[j]])))
list.check00 <- sapply(1:length(dots), function(j) any(is.data.frame(dots[[j]])))
dots0 <- unlist(dots[list.check0], recursive=FALSE)
dots00 <- unlist(dots[list.check00], recursive=FALSE)
dots.updated <- dots[!list.check0 & !list.check00]
if(length(dots.updated) > 0) {
  list.check1 <- sapply(1:length(dots.updated), function(j) is.gpagen(dots.updated[[j]]))
  dots1 <- dots.updated[list.check1]
} else dots1 <- NULL
if(length(dots1) > 0){
  dots2 <- lapply(1:length(dots1), function(j){
    x <- unlist(dots1[j], recursive = FALSE)
    list(x$coords, x$Csize)
  })
  dots2 <- unlist(dots2, recursive = FALSE)
  dots2.names <- rep(c("coords", "Csize"), length(dots1))
  names(dots2) <- dots2.names
} else {
  dots2 <- NULL
}
if(length(dots.updated) > 0){
  dots.updated[!list.check1]
  list.check2 <- sapply(1:length(dots.updated), function(j) is.phylo(dots.updated[[j]]))
  dots3 <- dots.updated[list.check2]
  dots4 <- dots.updated[!list.check2]
} else {
  dots3 <- NULL
  dots4 <- NULL
}
if(length(dots3) == 0) dots3 <- NULL
if(length(dots4) == 0) dots4 <- NULL
dots <- c(dots0,dots00,dots2, dots3,dots4)
N <- length(dots)
dots.ns <- array(NA,N)
for(i in 1:N){
  if(is.array(dots[[i]])) {
    if(length(dim(dots[[i]])) == 3) dots.ns[i] <- dim(dots[[i]])[[3]]
    if(length(dim(dots[[i]])) == 2) dots.ns[i] <- dim(dots[[i]])[[2]]
    if(length(dim(dots[[i]])) == 1) dots.ns[i] <- dim(dots[[i]])[[1]]
=======
  dots <- list(...)
  list.check0 <- sapply(1:length(dots), function(j) any(is.geomorph.data.frame(dots[[j]])))
  list.check00 <- sapply(1:length(dots), function(j) any(is.data.frame(dots[[j]])))
  dots0 <- unlist(dots[list.check0], recursive=FALSE)
  dots00 <- unlist(dots[list.check00], recursive=FALSE)
  dots.updated <- dots[!list.check0 & !list.check00]
  if(length(dots.updated) > 0) {
    list.check1 <- sapply(1:length(dots.updated), function(j) is.gpagen(dots.updated[[j]]))
    dots1 <- dots.updated[list.check1]
  } else dots1 <- NULL
  if(length(dots1) > 0){
    dots2 <- lapply(1:length(dots1), function(j){
      x <- unlist(dots1[j], recursive = FALSE)
      list(x$coords, x$Csize)
    })
    dots2 <- unlist(dots2, recursive = FALSE)
    dots2.names <- rep(c("coords", "Csize"), length(dots1))
    names(dots2) <- dots2.names
  } else {
    dots2 <- NULL
    list.check1 <- NULL
  }
  if(length(dots.updated) > 0){
    dots.updated[!list.check1]
    list.check2 <- sapply(1:length(dots.updated), function(j) is.phylo(dots.updated[[j]]))
    dots3 <- dots.updated[list.check2]
    dots4 <- dots.updated[!list.check2]
  } else {
    dots3 <- NULL
    dots4 <- NULL
  }
  if(length(dots3) == 0) dots3 <- NULL
  if(length(dots4) == 0) dots4 <- NULL
  dots <- c(dots0,dots00,dots2, dots3,dots4)
  N <- length(dots)
  dots.ns <- array(NA,N)
  for(i in 1:N){
    if(is.array(dots[[i]])) {
      if(length(dim(dots[[i]])) == 3) dots.ns[i] <- dim(dots[[i]])[[3]]
      if(length(dim(dots[[i]])) == 2) dots.ns[i] <- dim(dots[[i]])[[2]]
      if(length(dim(dots[[i]])) == 1) dots.ns[i] <- dim(dots[[i]])[[1]]
    }
    if(is.matrix(dots[[i]])) dots.ns[i] <- dim(dots[[i]])[[1]]
    if(class(dots[[i]]) == "dist") dots.ns[i] <- attr(dots[[i]], "Size")
    if(class(dots[[i]]) == "phylo") dots.ns[i] <- length(dots[[i]]$tip.label)
    if(is.data.frame(dots[[i]])) dots.ns[i] <- dim(dots[[i]])[[2]]
    if(is.vector(dots[[i]])) dots.ns[i] <- length(dots[[i]])
    if(is.factor(dots[[i]])) dots.ns[i] <- length(dots[[i]])
    if(is.logical(dots[[i]])) dots.ns[i] <- length(dots[[i]])
>>>>>>> 916b0d97
  }
  if(is.matrix(dots[[i]])) dots.ns[i] <- dim(dots[[i]])[[1]]
  if(class(dots[[i]]) == "dist") dots.ns[i] <- attr(dots[[i]], "Size")
  if(class(dots[[i]]) == "phylo") dots.ns[i] <- length(dots[[i]]$tip.label)
  if(is.data.frame(dots[[i]])) dots.ns[i] <- dim(dots[[i]])[[2]]
  if(is.vector(dots[[i]])) dots.ns[i] <- length(dots[[i]])
  if(is.factor(dots[[i]])) dots.ns[i] <- length(dots[[i]])
  if(is.logical(dots[[i]])) dots.ns[i] <- length(dots[[i]])
}
if(any(is.na(dots.ns))) stop("Some input is either dimensionless or inappropriate for data frames")
if(length(unique(dots.ns)) > 1) stop("Inputs have different numbers of observations")
class(dots) <- c("geomorph.data.frame")
dots
}
<|MERGE_RESOLUTION|>--- conflicted
+++ resolved
@@ -23,7 +23,6 @@
 #' # Using geomorph.data.frame to facilitate analysis
 #' procD.lm(coords ~ Csize + species * site, data = gdf)
 geomorph.data.frame <- function(...) {
-<<<<<<< HEAD
 dots <- list(...)
 list.check0 <- sapply(1:length(dots), function(j) any(is.geomorph.data.frame(dots[[j]])))
 list.check00 <- sapply(1:length(dots), function(j) any(is.data.frame(dots[[j]])))
@@ -42,11 +41,11 @@
   dots2 <- unlist(dots2, recursive = FALSE)
   dots2.names <- rep(c("coords", "Csize"), length(dots1))
   names(dots2) <- dots2.names
+  dots.updated <- dots.updated[!list.check1]
 } else {
   dots2 <- NULL
 }
 if(length(dots.updated) > 0){
-  dots.updated[!list.check1]
   list.check2 <- sapply(1:length(dots.updated), function(j) is.phylo(dots.updated[[j]]))
   dots3 <- dots.updated[list.check2]
   dots4 <- dots.updated[!list.check2]
@@ -64,57 +63,6 @@
     if(length(dim(dots[[i]])) == 3) dots.ns[i] <- dim(dots[[i]])[[3]]
     if(length(dim(dots[[i]])) == 2) dots.ns[i] <- dim(dots[[i]])[[2]]
     if(length(dim(dots[[i]])) == 1) dots.ns[i] <- dim(dots[[i]])[[1]]
-=======
-  dots <- list(...)
-  list.check0 <- sapply(1:length(dots), function(j) any(is.geomorph.data.frame(dots[[j]])))
-  list.check00 <- sapply(1:length(dots), function(j) any(is.data.frame(dots[[j]])))
-  dots0 <- unlist(dots[list.check0], recursive=FALSE)
-  dots00 <- unlist(dots[list.check00], recursive=FALSE)
-  dots.updated <- dots[!list.check0 & !list.check00]
-  if(length(dots.updated) > 0) {
-    list.check1 <- sapply(1:length(dots.updated), function(j) is.gpagen(dots.updated[[j]]))
-    dots1 <- dots.updated[list.check1]
-  } else dots1 <- NULL
-  if(length(dots1) > 0){
-    dots2 <- lapply(1:length(dots1), function(j){
-      x <- unlist(dots1[j], recursive = FALSE)
-      list(x$coords, x$Csize)
-    })
-    dots2 <- unlist(dots2, recursive = FALSE)
-    dots2.names <- rep(c("coords", "Csize"), length(dots1))
-    names(dots2) <- dots2.names
-  } else {
-    dots2 <- NULL
-    list.check1 <- NULL
-  }
-  if(length(dots.updated) > 0){
-    dots.updated[!list.check1]
-    list.check2 <- sapply(1:length(dots.updated), function(j) is.phylo(dots.updated[[j]]))
-    dots3 <- dots.updated[list.check2]
-    dots4 <- dots.updated[!list.check2]
-  } else {
-    dots3 <- NULL
-    dots4 <- NULL
-  }
-  if(length(dots3) == 0) dots3 <- NULL
-  if(length(dots4) == 0) dots4 <- NULL
-  dots <- c(dots0,dots00,dots2, dots3,dots4)
-  N <- length(dots)
-  dots.ns <- array(NA,N)
-  for(i in 1:N){
-    if(is.array(dots[[i]])) {
-      if(length(dim(dots[[i]])) == 3) dots.ns[i] <- dim(dots[[i]])[[3]]
-      if(length(dim(dots[[i]])) == 2) dots.ns[i] <- dim(dots[[i]])[[2]]
-      if(length(dim(dots[[i]])) == 1) dots.ns[i] <- dim(dots[[i]])[[1]]
-    }
-    if(is.matrix(dots[[i]])) dots.ns[i] <- dim(dots[[i]])[[1]]
-    if(class(dots[[i]]) == "dist") dots.ns[i] <- attr(dots[[i]], "Size")
-    if(class(dots[[i]]) == "phylo") dots.ns[i] <- length(dots[[i]]$tip.label)
-    if(is.data.frame(dots[[i]])) dots.ns[i] <- dim(dots[[i]])[[2]]
-    if(is.vector(dots[[i]])) dots.ns[i] <- length(dots[[i]])
-    if(is.factor(dots[[i]])) dots.ns[i] <- length(dots[[i]])
-    if(is.logical(dots[[i]])) dots.ns[i] <- length(dots[[i]])
->>>>>>> 916b0d97
   }
   if(is.matrix(dots[[i]])) dots.ns[i] <- dim(dots[[i]])[[1]]
   if(class(dots[[i]]) == "dist") dots.ns[i] <- attr(dots[[i]], "Size")
