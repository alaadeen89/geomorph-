--- conflicted
+++ resolved
@@ -203,11 +203,8 @@
       o.Terms <- NULL
     }
   }
-<<<<<<< HEAD
   if(is.null(f2) && is.null(f3)) form2 <- form1
-=======
   if(is.null(f2) && is.null(f3)) form2 <- form1 
->>>>>>> 8559a60d
     if(!is.null(f2) & !is.null(f3)) {
       if(!logsz){
         form4 <- update(f3, ~. + size + gps)
