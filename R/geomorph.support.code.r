<<<<<<< HEAD
#' @name geomorph-package
#' @docType package
#' @aliases geomorph
#' @title Geometric morphometric analyses for 2D/3D data
#' @author Dean C. Adams, Michael Collyer, & Emma Sherratt
#'
#' Functions in this package allow one to read, manipulate, and digitize landmark data; generate shape
#'  variables via Procrustes analysis for points, curves and surface data, perform statistical analyses
#'  of shape variation and covariation, and provide graphical depictions of shapes and patterns of
#'  shape variation.
#' 
#' @import rgl 
#' @importFrom geiger sim.char
#' @importFrom jpeg readJPEG
#' @importFrom phytools fastAnc
#' @importFrom ape is.binary.tree compute.brlen vcv.phylo summary.phylo Ntip

NULL

#' Landmark data from Plethodon salamander heads
#'
#' @name plethodon
#' @docType data
#' @author Dean Adams
#' @references Adams, D. C. 2004. Character displacement via aggressive interference in Appalachian salamanders. 
#' Ecology. 85:2664-2670.
#' @references Adams, D.C. 2010. Parallel evolution of character displacement driven by competitive selection 
#' in terrestrial salamanders. BMC Evolutionary Biology. 10(72)1-10.
#' @keywords datasets
NULL

#' Head shape and food use data from Plethodon salamanders
#'
#' @name plethShapeFood
#' @docType data
#' @author Dean Adams
#' @references Adams, D. C., and F. J. Rohlf. 2000. Ecological character 
#' displacement in Plethodon: biomechanical differences found from a geometric 
#' morphometric study. Proceedings of the National Academy of Sciences, 
#' U.S.A. 97:4106-4111
#' @keywords datasets
NULL

#' Landmark data from dataset rat
#'
#' @name ratland
#' @docType data
#' @author Dean Adams
#' @references Bookstein, F. L. 1991. Morphometric tools for landmark data: Geometry and Biology. 
#'  Cambridge Univ. Press, New York.
#' @keywords datasets
NULL

#' Landmark data from hummingbird bills (includes sliding semilandmarks on curves)
#'
#' @name hummingbirds
#' @docType data
#' @author Chelsea Berns and Dean Adams
#' @references Berns, C.M., and Adams, D.C. 2010. Bill shape and sexual shape dimorphism between two species 
#' of temperate hummingbirds: Archilochus alexandri (black-chinned hummingbirds) and Archilochus colubris 
#' (ruby-throated hummingbirds). The Auk. 127:626-635.
#' @keywords datasets
NULL

#' Average head shape and phylogenetic relationships for several Plethodon salamander species
#'
#' @name plethspecies
#' @docType data
#' @author Dean Adams
#' @references Phylogeny pruned from: Wiens et al. (2006). Evol.
#' @references Data from: Adams and Rohlf (2000); Adams et al. (2007); Arif et al. (2007) Myers and Adams (2008)
#' @keywords datasets
NULL

#' Landmark data from scallop shells
#'
#' @name scallops
#' @docType data
#' @author Dean Adams and Erik Otarola-Castillo
#' @references Serb et al. (2011). "Morphological convergence of shell shape in distantly related
#' scallop species (Mollusca: Pectinidae)." Zoological Journal of the Linnean Society 163: 571-584.
#' @keywords datasets
NULL

#' 3D scan of a scallop shell from a .ply file in mesh3d format
#'
#' @name scallopPLY
#' @docType data
#' @author Emma Sherratt
#' @references Serb et al. (2011). "Morphological convergence of shell shape in distantly related
#' scallop species (Mollusca: Pectinidae)." Zoological Journal of the Linnean Society 163: 571-584.
#' @keywords datasets
NULL

#' Simulated motion paths
#'
#' @name motionpaths
#' @docType data
#' @author Dean Adams
#' @references Adams, D. C., and M. L. Collyer. 2009. A general framework for the analysis of phenotypic 
#'   trajectories in evolutionary studies. Evolution 63:1143-1154.
#' @keywords datasets
NULL

#' landmarks on mosquito wings
#'
#' @name mosquito
#' @docType data
#' @author Dean Adams
#' @keywords datasets
NULL

#' landmarks on pupfish
#'
#' @name pupfish
#' @docType data
#' @author Michael Collyer
#' @keywords datasets
#' @description Landmark data from Cyprindon pecosensis body shapes, with indication of Sex and 
#' Population from which fish were sampled (Marsh or Sinkhole).  These data were previously aligned 
#' with GPA.  Centroid size (CS) is also provided.
#' @references Collyer, M.L., D.J. Sekora, and D.C. Adams. 2015. A method for analysis of phenotypic 
#' change for phenotypes described by high-dimensional data. Heredity. 113: doi:10.1038/hdy.2014.75.
NULL

#### TPS and GPA routines (DCA and J Claude code) 

tps<-function(matr, matt, n,sz=1.5){		#DCA: altered from J. Claude: 2D only	
  xm<-min(matt[,1])
  ym<-min(matt[,2])
  xM<-max(matt[,1])
  yM<-max(matt[,2])
  rX<-xM-xm; rY<-yM-ym
  a<-seq(xm-1/5*rX, xM+1/5*rX, length=n)
  b<-seq(ym-1/5*rX, yM+1/5*rX,by=(xM-xm)*7/(5*(n-1)))
  m<-round(0.5+(n-1)*(2/5*rX+ yM-ym)/(2/5*rX+ xM-xm))
  M<-as.matrix(expand.grid(a,b))
  ngrid<-tps2d(M,matr,matt)
  plot(ngrid, cex=0.2,asp=1,axes=FALSE,xlab="",ylab="")
  for (i in 1:m){lines(ngrid[(1:n)+(i-1)*n,])}
  for (i in 1:n){lines(ngrid[(1:m)*n-i+1,])}
  points(matt,pch=21,bg="black",cex=sz)
}

tps2d<-function(M, matr, matt)
{p<-dim(matr)[1]; q<-dim(M)[1]; n1<-p+3
 P<-matrix(NA, p, p)
 for (i in 1:p)
 {for (j in 1:p){
   r2<-sum((matr[i,]-matr[j,])^2)
   P[i,j]<- r2*log(r2)}}
 P[which(is.na(P))]<-0
 Q<-cbind(1, matr)
 L<-rbind(cbind(P,Q), cbind(t(Q),matrix(0,3,3)))
 m2<-rbind(matt, matrix(0, 3, 2))
 coefx<-solve(L)%*%m2[,1]
 coefy<-solve(L)%*%m2[,2]
 fx<-function(matr, M, coef)
 {Xn<-numeric(q)
  for (i in 1:q)
  {Z<-apply((matr-matrix(M[i,],p,2,byrow=TRUE))^2,1,sum)
   Xn[i]<-coef[p+1]+coef[p+2]*M[i,1]+coef[p+3]*M[i,2]+sum(coef[1:p]*(Z*log(Z)))}
  Xn}
 matg<-matrix(NA, q, 2)
 matg[,1]<-fx(matr, M, coefx)
 matg[,2]<-fx(matr, M, coefy)
 matg}

tps2d3d<-function(M, matr, matt){		#DCA: altered from J. Claude 2008  
  p<-dim(matr)[1]; k<-dim(matr)[2];q<-dim(M)[1]
  Pdist<-as.matrix(dist(matr))
  ifelse(k==2,P<-Pdist^2*log(Pdist^2),P<-Pdist) 
  P[which(is.na(P))]<-0
  Q<-cbind(1, matr)
  L<-rbind(cbind(P,Q), cbind(t(Q),matrix(0,k+1,k+1)))
  m2<-rbind(matt, matrix(0, k+1, k))   
  coefx<-solve(L)%*%m2[,1]
  coefy<-solve(L)%*%m2[,2]
  if(k==3){coefz<-solve(L)%*%m2[,3]}
  fx<-function(matr, M, coef){
    Xn<-numeric(q)
    for (i in 1:q){
      Z<-apply((matr-matrix(M[i,],p,k,byrow=TRUE))^2,1,sum)  
      ifelse(k==2,Z1<-Z*log(Z),Z1<-sqrt(Z)); Z1[which(is.na(Z1))]<-0
      ifelse(k==2,Xn[i]<-coef[p+1]+coef[p+2]*M[i,1]+coef[p+3]*M[i,2]+sum(coef[1:p]*Z1),
             Xn[i]<-coef[p+1]+coef[p+2]*M[i,1]+coef[p+3]*M[i,2]+coef[p+4]*M[i,3]+sum(coef[1:p]*Z1))
    }    
    Xn}
  matg<-matrix(NA, q, k)
  matg[,1]<-fx(matr, M, coefx)
  matg[,2]<-fx(matr, M, coefy)
  if(k==3){matg[,3]<-fx(matr, M, coefz)}  
  matg
}

scan.to.ref<-function(scandata,specland,refland){  	#DCA
  ref.scan<-tps2d3d(scandata,specland,refland)
  ref.scan}

refscan.to.spec<-function(refscan,refland,specland){ 	#DCA
  unwarp.scan<-tps2d3d(refscan,refland,specland)
  unwarp.scan}

trans<-function(A){scale(A,scale=FALSE)} 		#J. Claude 2008

csize<-function(A)				#J. Claude 2008
{p<-dim(A)[1]
 size<-sqrt(sum(apply(A,2,var))*(p-1))
 list("centroid_size"=size,"scaled"=A/size)}

#' Estimate mean shape for a set of aligned specimens
#'
#' Estimate the mean shape for a set of aligned specimens
#'
#' The function estimates the average landmark coordinates for a set of aligned specimens. It is assumed 
#' that the landmarks have previously been aligned using Generalized Procrustes Analysis (GPA) 
#'  [e.g., with \code{\link{gpagen}}]. This function is described in Claude (2008).
#'
#' @param A An array (p x k x n) containing GPA-aligned coordinates for a set of specimens
#' @keywords utilities
#' @export
#' @author Julien Claude 
#' @references Claude, J. 2008. Morphometrics with R. Springer, New York.
#' @examples
#' data(plethodon) 
#' Y.gpa<-gpagen(plethodon$land)    #GPA-alignment   
#'
#' mshape(Y.gpa$coords)   #mean (consensus) configuration
mshape<-function(A){apply(A,c(1,2),mean)}	

pPsup<-function(M1,M2){				#J. Claude 2008# MODIFIED BY DCA: 2/2014
  k<-ncol(M1)
  Z1<-trans(csize(M1)[[2]])
  Z2<-trans(csize(M2)[[2]])
  sv<-svd(t(Z2)%*%Z1)
  U<-sv$v; V<-sv$u; Delt<-sv$d
  sig<-sign(det(t(Z2)%*%Z1))
  Delt[k]<-sig*abs(Delt[k]); V[,k]<-sig*V[,k]
  Gam<-U%*%t(V)
  # beta<-sum(Delt)   #commented out: retain size-scaling (DCA)
#  list(Mp1=beta*Z1%*%Gam,Mp2=Z2,rotation=Gam,scale=beta,
#       df=sqrt(1-beta^2))}
  list(Mp1=Z1%*%Gam,Mp2=Z2,rotation=Gam)}    #simplify output and remove size re-scaling (DCA) 

TransRot<-function(M1,M2){  			#DCA: 4, 2014 translate, rotate one specimen to another
  k<-ncol(M1)
  Z1<-trans(M1)
  Z2<-trans(M2)
  sv<-svd(t(Z2)%*%Z1)
  U<-sv$v; V<-sv$u; Delt<-sv$d
  sig<-sign(det(t(Z2)%*%Z1))
  Delt[k]<-sig*abs(Delt[k]); V[,k]<-sig*V[,k]
  Gam<-U%*%t(V)
  list(Mp1=Z1%*%Gam,Mp2=Z2,rotation=Gam)}    


pgpa<-function(A)				#J. Claude 2008	
{p<-dim(A)[1]; k<-dim(A)[2]; n<-dim(A)[3]  
 temp2<-temp1<-array(NA,dim=c(p,k,n)); Siz<-numeric(n)#; Qm2<-numeric(n)
 for (i in 1:n)
 {Acs<-csize(A[,,i])
  Siz[i]<-Acs[[1]]
  temp1[,,i]<-trans(Acs[[2]])}
 Qm1<-dist(t(matrix(temp1,k*p,n)))
 Q<-sum(Qm1); iter<-0
 while (abs(Q)> 0.0001)
 {for(i in 1:n){
   M<-mshape(temp1[,,-i])
   temp2[,,i]<-pPsup(temp1[,,i],M)[[1]]}
  Qm2<-dist(t(matrix(temp2,k*p,n)))
  Q<-sum(Qm1)-sum(Qm2)
  Qm1<-Qm2
  iter=iter+1
  temp1<-temp2}
 list("rotated"=temp2,"it.number"=iter,"Q"=Q,"intereucl.dist"=Qm2,"mshape"=
   csize(mshape(temp2))[[2]],"cent.size"=Siz)
}

orp<-function(A){			#DCA: altered from J. Claude 2008		 
  n<-dim(A)[3]; k<-dim(A)[2]; p<-dim(A)[1]  
  Y1<-as.vector(csize(mshape(A))[[2]])
  oo<-as.matrix(rep(1,n))%*%Y1
  mat<-matrix(NA,n,k*p)
  for (i in 1:n){mat[i,]<-as.vector(A[,,i])}
  Xp<-(mat%*%(diag(1,p*k)- (Y1%*%t(Y1))))+oo
  array(t(Xp),dim=c(p,k,n))
}

# Trajectory Size: Pathlength Distance
pathdist<-function(M) {as.matrix(dist(M))} 
trajsize<-function(M,n,p){
  traj.pathdist<-array(0,dim=c(n,1))   		
  for (i in 1:n){
    temp<-pathdist(M[,,i])
    for (j in 1:(p-1)){
      traj.pathdist[i]<-traj.pathdist[i]+temp[j,j+1]
    }
  }
  traj.size.dist<-as.matrix(dist(traj.pathdist))		
}

# Trajectory Orientation
trajorient<-function(M,n,k){
  traj.orient<-array(NA,dim=c(n,k))   
  check.1<-array(NA,dim=c(n))
  for (i in 1:n){
    temp<-svd(var(M[,,i]))$v[1:k,1]
    traj.orient[i,]<-temp
    check.1[i]<-M[1,,i]%*%traj.orient[i,]  
    check.1[i]<-check.1[i]/abs(check.1[i])
    if(check.1[i]==-1) traj.orient[i,]<--1*traj.orient[i,]
  }
  options(warn=-1)				
  traj.ang.diff<-(180/pi)*acos(traj.orient%*%t(traj.orient))
}

# Trajectory Shape
trajshape<-function(M){
  x<-pgpa(M)
  traj.shape.dist<-as.matrix(x$intereucl.dist) 
}

# general plotting function for phenotypic trajectories
trajplot<-function(Data,M){
  n<-dim(M)[3]; p<-dim(M)[1]
  plot(Data[,1:2],type="n",xlab="Summary Axis I", ylab="Summary Axis II",main="Two Dimensional View  of Phenotypic Trajectories",asp=1)
  points(Data[,1:2],pch=21,bg="gray",cex=.75)
  for (i in 1:n){  	 	
    for (j in 1:(p-1)){		
      points(M[(j:(j+1)),1,i],M[(j:(j+1)),2,i],type="l",pch=21,col=i)  #was black    
    }
  }
  for (i in 1:n){		 	
    for (j in 2:(p-1)){		
      points(M[j,1,i],M[j,2,i],pch=21,bg="gray",col="black",cex=1.5)
    }
  }
  for (i in 1:n){
    points(M[1,1,i],M[1,2,i],pch=21,bg="white",col="black",cex=1.5)
  }
  for (i in 1:n){
    points(M[p,1,i],M[p,2,i],pch=21,bg="black",col="black",cex=1.5)
  }
}

# Write .nts file for output of digitize2d(), buildtemplate() digit.fixed() and digitsurface()
# A is an nx2 or nx3 matrix of the output coordinates. To be used internally only.

writeland.nts <- function(A, spec.name, comment=NULL){
  ntsfile=paste(spec.name,".nts",sep="")
  file.create(file=ntsfile)
  if(is.null(comment)){
    cat(paste('"',spec.name,sep=""),file= ntsfile,sep="\n",append=TRUE)
  }
  else if(!is.null(comment)){
    cat(paste('"',spec.name,sep=""),file= ntsfile,sep="\n")
    cat(paste('"',comment,sep=""),file= ntsfile,sep="\n",append=TRUE)
  }
  dims <- dim(A)
  if (dims[2] == 2){
    cat(paste(1,dims[1],2,0,"dim=2"),file= ntsfile,sep="\n",append=TRUE)
  }
  else if (dims[2] == 3){
    cat(paste(1,dims[1],3,0, "dim=3"),file= ntsfile,sep="\n",append=TRUE)
  }
  write.table(A ,file= ntsfile,col.names = FALSE, row.names = FALSE,sep="  ",append=TRUE)
}

# picscale is called by digitize2d
picscale<- function(scale){
  digscale<-NULL
  digscale<-locator(2,type="o",lwd=2,col="red",lty="11")
  cat(paste("Keep scale (y/n)?"), "\n")
  ans <- readLines(n = 1)
  if (ans == "n") {
    cat(paste("Set scale again"), "\n")
  }
  while (ans == "n") {
    digscale<-NULL
    digscale<-locator(2,type="o",lwd=2,col="red",lty="11")
    cat(paste("Keep scale (y/n)?"), "\n")
    ans <- readLines(n = 1)
    if (ans == "y") { 
    }
    if (ans == "n") {
      cat(paste("Set scale again"), "\n")
    }
  }
  scale/sqrt(sum(diff(digscale$x)^2+diff(digscale$y)^2))      
}

# Function written by person who wrote identify() - called by define.modules
identifyPch <- function(x, y = NULL, n = length(x), pch = 19, col="red", ...)
{
  xy <- xy.coords(x, y); x <- xy$x; y <- xy$y
  sel <- rep(FALSE, length(x)); res <- integer(0)
  while(sum(sel) < n) {
    ans <- identify(x[!sel], y[!sel], n = 1, plot = FALSE, ...)
    if(!length(ans)) break
    ans <- which(!sel)[ans]
    points(x[ans], y[ans], pch = pch, col=col)
    sel[ans] <- TRUE
    res <- c(res, ans)
  }
  res
} 

# SSE via squared distances  (for procD.lm RRPP method et al.)
SSE <- function(L){# L is a linear model
  r <- as.matrix(resid(L))
  S <- r%*%t(r)
  sse <- sum(diag(S))
  sse
}

# residual randomization  (for procD.lm RRPP method et al.)
RRP.submodels <- function(Xs, Y){
  p <- ncol(Y)
  n <- nrow(Y)
  k <- length(Xs)
  E <- Yh <- array(0,c(n,p,k))
  for(i in 1:k){
    yhat <- lm(Y~Xs[[i]] - 1)$fitted
    Yh[,,i] <- yhat
    E[,,i] <- Y-yhat
  }
  Er <- E[sample(nrow(E)),,]
  if(p == 1) Er <- array(Er, c(n,p,k))
  Yr <- Yh + Er
}

# Submodel design matrices for use in RRPP, etc.
mod.mats <- function(f1, dat1, keep.order=FALSE){
    Terms <- terms(f1, data=dat1, keep.order = keep.order)
    k <- length(attr(Terms, "term.labels"))
    n <- dim(dat1)[[1]]
    Xs <- as.list(array(0,k+1))
    Xs[[1]] <- matrix(1,n)
    for(i in 1:k){
        Xs[[i+1]] <- model.matrix(Terms[1:i], data = dat1)
    }
    list(Xs=Xs, terms =  attr(Terms, "term.labels"))
}

mod.mats.w.cov <- function(f1, f2, dat1, dat2, keep.order =FALSE, interaction = FALSE){
    fTerms <- terms(f1, data = dat1, keep.order = keep.order)
    cTerms <- terms(f2, data = dat2, keep.order = keep.order)
    all.terms <- c(attr(cTerms, "term.labels"), attr(fTerms, "term.labels"))
    if(interaction == FALSE) form.full <- as.formula(paste("~", paste(all.terms,collapse="+")))
    if(interaction == TRUE) {
        cPart <- paste(attr(cTerms, "term.labels"),collapse="+")
        fPart <- paste(attr(fTerms, "term.labels"),collapse="+")
        iParts <- NULL
        for(i in 1:length(attr(cTerms, "term.labels"))){
            for(ii in 1:length(attr(fTerms, "term.labels"))){
                iParts <-c(iParts,paste(attr(cTerms, "term.labels")[i],attr(fTerms, "term.labels")[ii],sep="*"))
            }
        }
        iParts <- paste(iParts, collapse="+")
        form.full <- as.formula(paste("~", paste(cPart, fPart, iParts, sep="+")))
    }
    Terms.full <- terms(form.full, keep.order = keep.order)
    k <- length(attr(Terms.full, "term.labels"))
    n <- dim(dat1)[[1]]
    Xs <- as.list(array(,(k+1)))
    Xs[[1]] <- matrix(1,n)
    for(i in 1:k) Xs[[i+1]] <- model.matrix(Terms.full[1:i])
    list(Xs=Xs, terms = attr(Terms.full, "term.labels"))
}

# function for generating random SS for submodels, using resample or RRPP
SS.random <- function(Y, Xs, SS, Yalt = c("resample", "RRPP")){ # like anova.parts, but faster for resampling
    k <- length(SS)
    SSEs.null <- SSEs.resample <- SSEs.rrpp <- numeric(k)
    if(Yalt == "RRPP"){
        pseudoY <- RRP.submodels(Xs$Xs, Y)
        for(i in 1:k) {
            SSEs.null[i] <- SSE(lm(pseudoY[,,i] ~ Xs$Xs[[i]] -1))
            SSEs.rrpp[i] <- SSE(lm(pseudoY[,,i] ~ Xs$Xs[[i+1]] -1))
        }
        SS.r <- SSEs.null - SSEs.rrpp
        Y <- as.matrix(pseudoY[,,k])
    }
    if(Yalt == "resample"){
        Yr = Y[sample(nrow(Y)),]
        for(i in 1:k){
            SSEs.null[i] <- SSE(lm(Yr ~ Xs$Xs[[i]] -1))
            SSEs.resample[i] <- SSE(lm(Yr ~ Xs$Xs[[i+1]] -1))
        }
        SS.r <- SSEs.null - SSEs.resample
        Y <- Yr
    }
    list(SS=SS.r, Y=Y)
}

# function for generating random SS for submodels, using resample or RRPP
# SS must be from a phylogentically corrected model
SS.pgls.random <- function(Y, Xs, SS, Pcor, Yalt = c("resample", "RRPP")){ # like anova.parts, but faster for resampling
    k <- length(SS)
    Pcor=as.matrix(Pcor)
    SSEs.null <- SSEs.resample <- SSEs.rrpp <- numeric(k)
    PXs <- Xs$Xs
    for(i in 1:(k+1)) PXs[[i]] = Pcor%*%Xs$Xs[[i]]
    if(Yalt == "RRPP"){
        pseudoY <- PY <- RRP.submodels(Xs$Xs, Y)
        for(i in 1:k) {
            PY[,,i] = Pcor%*%pseudoY[,,i]
            SSEs.null[i] <- SSE(lm(PY[,,i] ~ PXs[[i]] -1))
            SSEs.rrpp[i] <- SSE(lm(PY[,,i] ~ PXs[[i+1]] -1))
        }
        SS.r <- SSEs.null-SSEs.rrpp
        Y <- solve(Pcor)%*%as.matrix(PY[,,k+1])
        SSE.r <-SSEs.rrpp[k]
    }
    if(Yalt == "resample"){
        Yr <- Y[sample(nrow(Y)),]
        PYr <- Pcor%*%Yr
        for(i in 1:k) {
            SSEs.null[i] <- SSE(lm(PYr ~ PXs[[i]] -1))
            SSEs.resample[i] <- SSE(lm(PYr ~ PXs[[i+1]] -1))
        }
        SS.r <- SSEs.null - SSEs.resample
        Y <- solve(Pcor)%*%PYr
        SSE.r <-SSEs.resample[k]
    }
    list(SS=SS.r, Y=Y, SSE=SSE.r)
}

# ANOVA table exportable parts, based on osberved SS or SS.random output

anova.parts <- function(f1, X = NULL, Yalt = c("observed","resample", "RRPP"), keep.order = FALSE){
    form.in <- formula(f1)
    Y <- eval(form.in[[2]], parent.frame())
    Yalt = match.arg(Yalt)
    Terms <- terms(form.in, keep.order = keep.order)
    mf <- model.frame(Terms)
    if(is.null(X)){
        Xs <- mod.mats(f1 = form.in, dat1 = mf, keep.order = keep.order)
    } else {Xs = X}
    anova.terms <- Xs$terms
    k <- length(Xs$Xs) - 1
    df <- SSEs <- array(0,k+1)
    df[1] <- 1
    SSY <- SSEs[1] <- SSE(lm(Y ~ 1))
    for(i in 1:k){
        x <- Xs$Xs[[i+1]]
        df[i+1] <- qr(x)$rank
        SSEs[i+1] <- SSE(lm(Y ~ x - 1))
    }
    SS.tmp <- c(SSEs[-1],SSEs[k + 1])
    SS <- (SSEs - SS.tmp)[1:(k)]
    SS <- c(SS, SSY-sum(SS), SSY)
    if(Yalt == "observed") SS <- SS[1:k]
    if(Yalt == "resample") SS <- SS.random(Y,Xs,SS[1:k],Yalt = "resample")$SS
    if(Yalt == "RRPP") SS <- SS.random(Y,Xs,SS[1:k],Yalt = "RRPP")$SS
    
    df.tmp <- c(df[-1],df[k + 1])
    df <- (df.tmp - df)[1:k]
    MS <- SS/df
    R2 <- SS/SSY
    SSE.model <- SSY - sum(SS)
    dfE <- nrow(Y)-(sum(df)+1)
    MSE <- SSE.model/dfE
    Fs <- MS/MSE
    
    df <- c(df,dfE,nrow(Y)-1)
    SS <- c(SS,SSE.model, SSY)
    MS <- c(MS,MSE,NA)
    R2 <- c(R2,NA,NA)
    Fs <- c(Fs,NA,NA)
    a.tab <- data.frame(df,SS,MS,Rsq=R2,F=Fs)
    rownames(a.tab) <- c(anova.terms, "Residuals", "Total")
    
    list(table = a.tab, B = coef(lm(Y ~ x - 1)), SS = SS, df = df, R2 = R2, F = Fs, Y = Y)
}

# ANOVA table exportable parts, based on osberved SS or SS.random output
# with phylogentic correction
anova.pgls.parts <- function(f1, X = NULL, Pcor, Yalt = c("observed","resample", "RRPP"), keep.order = FALSE){
    form.in <- formula(f1)
    Yalt = match.arg(Yalt)
    Terms <- terms(form.in, keep.order = keep.order)
    mf <- model.frame(Terms)
    Y <- eval(form.in[[2]], parent.frame())
    if(is.null(X)){
        Xs <- mod.mats(f1=form.in, dat1=mf, keep.order = keep.order)
    } else {Xs = X}
    anova.terms <- Xs$terms
    k <- length(Xs$Xs) - 1
    df <- SSEs <- array(0,k+1)
    df[1] <- 1
    SSY <- SSEs[1] <- SSE(lm(Pcor%*%Y ~ Pcor%*%matrix(1,nrow(Y))-1))
    for(i in 1:k){
        x <- Xs$Xs[[i+1]]
        Px <- Pcor%*%x
        df[i+1] <- qr(x)$rank
        SSEs[i+1] <- SSE(lm(Pcor%*%Y ~ Px - 1))
    }
    SS.tmp <- c(SSEs[-1],SSEs[k + 1])
    SS <- (SSEs - SS.tmp)[1:(k)]
    SS <- c(SS, SSY-sum(SS), SSY)
    if(Yalt == "observed") SS <- SS[1:k]
    if(Yalt == "resample") SS <- SS.pgls.random(Y,Xs,Pcor,SS,Yalt = "resample")$SS
    if(Yalt == "RRPP") SS <- SS.pgls.random(Y,Xs,Pcor,SS,Yalt = "RRPP")$SS
    
    df.tmp <- c(df[-1],df[k + 1])
    df <- (df.tmp - df)[1:k]
    MS <- SS/df
    R2 <- SS/SSY
    SSE.model <- SSY - sum(SS)
    dfE <- nrow(Y)-(sum(df)+1)
    MSE <- SSE.model/dfE
    Fs <- MS/MSE
    
    df <- c(df,dfE,nrow(Y)-1)
    SS <- c(SS,SSE.model, SSY)
    MS <- c(MS,MSE,NA)
    R2 <- c(R2,NA,NA)
    Fs <- c(Fs,NA,NA)
    a.tab <- data.frame(df,SS,MS,Rsq=R2,F=Fs)
    rownames(a.tab) <- c(anova.terms, "Residuals", "Total")
    
    list(table = a.tab, B = coef(lm(Y ~ x - 1)), SS = SS, df = df, R2 = R2, F = Fs, Y = Y)
}

single.factor <- function(f1, keep.order = FALSE){# f1 is a factorial model formula
    form.in <- formula(f1)
    if(length(form.in) == 3) form.in <- form.in[-2]
    Terms <- terms(form.in, keep.order = keep.order)
    facs <- (model.frame(Terms))
    g <- dim(facs)[[2]]
    newfac <- facs[,1]
    if(g > 1) for(i in 2:g){newfac <-factor(paste(newfac, facs[,i], sep = ":")) }
    newfac
}

ls.means = function(fac, cov.mf=NULL, Y){ # must be single factor; use single.factor() if not
    Y = as.matrix(Y)
    Xfac <- model.matrix(~fac)
    if(is.null(cov.mf)){
        lsm <- rowsum(predict(lm(Y~fac)),fac)/as.vector(table(fac))
    } else {
        Xcov <- model.matrix(terms(cov.mf))
        X <- cbind(Xcov, Xfac[,-1])
        fit <- lm(Y ~ X -1)
        B <- coef(fit)
        Xcov.mean <- Xcov
        for(i in 1:ncol(Xcov)){Xcov.mean[,i] = mean(Xcov[,i])}
        Xls <- cbind(Xcov.mean, Xfac[,-1])
        Yhat <- as.matrix(Xls%*%B)
        lsm <- as.matrix(aggregate(Yhat ~ fac, FUN = mean)[,-1])
    }
    rownames(lsm) = levels(fac)
    lsm
}

slopes = function(fac, cov, Y){ # must be single factor; use single.factor() if not
    Y <- as.matrix(Y)
    x <- as.matrix(cov)
    fit <- lm(Y ~ x*fac)
    B <- as.matrix(coef(fit))
    k <- length(levels(fac))
    Bslopes <- matrix(0,k, ncol(Y))
    Bslopes[1,] <- B[2,]
    for(i in 2:k){Bslopes[i,] = B[(k+i),] + B[2,]}
    if(ncol(Y)==1) Bslopes <- cbind(1, Bslopes)
    rownames(Bslopes) <- levels(fac)
    Bslopes
}

vec.cor.matrix <- function(M) {
    M= as.matrix(M)
    w = solve(diag(sqrt(diag(M%*%t(M)))))
    z = w%*%as.matrix(M)
    vc = z%*%t(z)
    options(warn = -1)
    vc
}

vec.ang.matrix <- function(M, type = c("rad", "deg", "r")){
    M= as.matrix(M)
    type= match.arg(type)
    if(type == "r") {
        vc = vec.cor.matrix(M)
    } else {
        vc = vec.cor.matrix(M)
        vc = acos(vc)
        diag(vc) = 0
    }
    if(type == "deg") vc = vc*180/pi
    vc
}

# PLS calculations for two.b.pls analysis

pls = function(x,y){ # x and y must be vectors or matrices
    px <- ncol(x)
    py <- ncol(y)
    XY.vcv <- var(cbind(x, y))
    S12 <- XY.vcv[1:px, (px + 1):(px + py)]
    pls <- svd(S12)
    U <- pls$u
    V <- pls$v
    if(px && py == 1) {
        XScores <- x
        YScores <- y
    }
    if(px > 1 && py > 1) {
        XScores <- x %*% U
        YScores <- y %*% V
    }
    if(px == 1 && py > 1){
        XScores <- x %*% V
        YScores <- y %*% U
    }
    if(px > 1 && py == 1) {
        XScores <- x %*% U
        YScores <- y %*% V
    }
    
    r <- cor(XScores[, 1], YScores[, 1])
    list(r=r, XScores = matrix(XScores[,1]), YScores = matrix(YScores[,1]))
}


# P-values  (for procD.lm RRPP method)
pval = function(s){# s = sampling distribution
    p = length(s)
    r = rank(s)[1]-1
    pv = 1-r/p
    pv
}

#P value matrix  (for procD.lm RRPP method)
Pval.matrix = function(M){
    P = matrix(0,dim(M)[1],dim(M)[2])
    for(i in 1:dim(M)[1]){
        for(j in 1:dim(M)[2]){
            y = M[i,j,]
            p = pval(y)
            P[i,j]=p
        }
    }
    if(dim(M)[1] > 1 && dim(M)[2] >1) diag(P)=1
    rownames(P) = dimnames(M)[[1]]
    colnames(P) = dimnames(M)[[2]]
    P
}

effect.size <- function(x, center = FALSE) {
    z = scale(x, center=center)
    z[1]
}
Effect.size.matrix <- function(M, center=F){
    Z = matrix(0,dim(M)[1],dim(M)[2])
    for(i in 1:dim(M)[1]){
        for(j in 1:dim(M)[2]){
            y = M[i,j,]
            n = length(y)
            z = effect.size(y, center=center)*sqrt((n-1)/n)
            Z[i,j]=z
        }
    }
    Z
}

Gower.center <- function(D, calc.dist=FALSE){
    D <- as.matrix(D)
    if(calc.dist == TRUE) D = as.matrix(dist(D))
    n <- nrow(D)
    A <- -0.5*D^2
    Id <- diag(1,n)
    one <- matrix(1,n)
    G <- (Id-(1/n)*one%*%t(one))%*%A%*%(Id-(1/n)*one%*%t(one))
    G
}

Hat.SSE <- function(G, X){
    I <- diag(1,nrow(G))
    H <- X%*%solve(t(X)%*%X)%*%t(X)
    SS <- sum(diag((I-H)%*%G%*%(I-H)))
    SS
}

Hat.SS.model <- function(G, X){
    I <- diag(1,nrow(G))
    H <- X%*%solve(t(X)%*%X)%*%t(X)
    SS <- sum(diag(H%*%G%*%H))
    SS
}

Hat.anova.tab <- function(D, f1, keep.order=TRUE){ # assumes dependent is distance matrix
    form.in <- formula(f1)
    Terms <- terms(form.in, keep.order = keep.order)
    G <- Gower.center(D)
    n <- nrow(D)
    I <- diag(1,n)
    Xn <- matrix(1,n)
    X <- model.matrix(form.in)
    SSE <-Hat.SSE(G,X)
    SSM <-Hat.SS.model(G,X)
    SST <-Hat.SSE(G,Xn)
    dfM <- qr(X)$rank - 1
    dfE <- n - qr(X)$rank
    dfT <- n -1 
    MSM <- SSM/dfM
    MSE <- SSE/dfE
    Fs <- MSM/MSE
    R2 <- SSM/SST
    df <- c(dfM,dfE,dfT)
    SS <- c(SSM,SSE,SST)
    MS <- c(MSM,MSE,NA)
    R2 <- c(R2,NA,NA)
    Fs <- c(Fs,NA,NA)
    a.tab <- data.frame(df,SS,MS,Rsq=R2,F=Fs)
    rownames(a.tab) <- c(attr(Terms, "term.labels"), "Residuals", "Total")
    a.tab
}
=======
#' @name geomorph-package
#' @docType package
#' @aliases geomorph
#' @title Geometric morphometric analyses for 2D/3D data
#' @author Dean C. Adams, Michael Collyer, & Emma Sherratt
#'
#' Functions in this package allow one to read, manipulate, and digitize landmark data; generate shape
#'  variables via Procrustes analysis for points, curves and surface data, perform statistical analyses
#'  of shape variation and covariation, and provide graphical depictions of shapes and patterns of
#'  shape variation.
#' 
#' @import rgl 
#' @importFrom geiger sim.char
#' @importFrom jpeg readJPEG
#' @importFrom phytools fastAnc
#' @importFrom ape is.binary.tree compute.brlen vcv.phylo summary.phylo Ntip

NULL

#' Landmark data from Plethodon salamander heads
#'
#' @name plethodon
#' @docType data
#' @author Dean Adams
#' @references Adams, D. C. 2004. Character displacement via aggressive interference in Appalachian salamanders. 
#' Ecology. 85:2664-2670.
#' @references Adams, D.C. 2010. Parallel evolution of character displacement driven by competitive selection 
#' in terrestrial salamanders. BMC Evolutionary Biology. 10(72)1-10.
#' @keywords datasets
NULL

#' Head shape and food use data from Plethodon salamanders
#'
#' @name plethShapeFood
#' @docType data
#' @author Dean Adams
#' @references Adams, D. C., and F. J. Rohlf. 2000. Ecological character 
#' displacement in Plethodon: biomechanical differences found from a geometric 
#' morphometric study. Proceedings of the National Academy of Sciences, 
#' U.S.A. 97:4106-4111
#' @keywords datasets
NULL

#' Landmark data from dataset rat
#'
#' @name ratland
#' @docType data
#' @author Dean Adams
#' @references Bookstein, F. L. 1991. Morphometric tools for landmark data: Geometry and Biology. 
#'  Cambridge Univ. Press, New York.
#' @keywords datasets
NULL

#' Landmark data from hummingbird bills (includes sliding semilandmarks on curves)
#'
#' @name hummingbirds
#' @docType data
#' @author Chelsea Berns and Dean Adams
#' @references Berns, C.M., and Adams, D.C. 2010. Bill shape and sexual shape dimorphism between two species 
#' of temperate hummingbirds: Archilochus alexandri (black-chinned hummingbirds) and Archilochus colubris 
#' (ruby-throated hummingbirds). The Auk. 127:626-635.
#' @keywords datasets
NULL

#' Average head shape and phylogenetic relationships for several Plethodon salamander species
#'
#' @name plethspecies
#' @docType data
#' @author Dean Adams
#' @references Phylogeny pruned from: Wiens et al. (2006). Evol.
#' @references Data from: Adams and Rohlf (2000); Adams et al. (2007); Arif et al. (2007) Myers and Adams (2008)
#' @keywords datasets
NULL

#' Landmark data from scallop shells
#'
#' @name scallops
#' @docType data
#' @author Dean Adams and Erik Otarola-Castillo
#' @references Serb et al. (2011). "Morphological convergence of shell shape in distantly related
#' scallop species (Mollusca: Pectinidae)." Zoological Journal of the Linnean Society 163: 571-584.
#' @keywords datasets
NULL

#' 3D scan of a scallop shell from a .ply file in mesh3d format
#'
#' @name scallopPLY
#' @docType data
#' @author Emma Sherratt
#' @references Serb et al. (2011). "Morphological convergence of shell shape in distantly related
#' scallop species (Mollusca: Pectinidae)." Zoological Journal of the Linnean Society 163: 571-584.
#' @keywords datasets
NULL

#' Simulated motion paths
#'
#' @name motionpaths
#' @docType data
#' @author Dean Adams
#' @references Adams, D. C., and M. L. Collyer. 2009. A general framework for the analysis of phenotypic 
#'   trajectories in evolutionary studies. Evolution 63:1143-1154.
#' @keywords datasets
NULL

#' landmarks on mosquito wings
#'
#' @name mosquito
#' @docType data
#' @author Dean Adams
#' @keywords datasets
NULL

#' landmarks on pupfish
#'
#' @name pupfish
#' @docType data
#' @author Michael Collyer
#' @keywords datasets
#' @description Landmark data from Cyprindon pecosensis body shapes, with indication of Sex and 
#' Population from which fish were sampled (Marsh or Sinkhole).  These data were previously aligned 
#' with GPA.  Centroid size (CS) is also provided.
#' @references Collyer, M.L., D.J. Sekora, and D.C. Adams. 2015. A method for analysis of phenotypic 
#' change for phenotypes described by high-dimensional data. Heredity. 113: doi:10.1038/hdy.2014.75.
NULL

#### TPS and GPA routines (DCA and J Claude code) 

tps<-function(matr, matt, n,sz=1.5, pt.bg="black",
              grid.col="black", grid.lwd=1, grid.lty=1, refpts=FALSE){		#DCA: altered from J. Claude: 2D only	
  xm<-min(matt[,1])
  ym<-min(matt[,2])
  xM<-max(matt[,1])
  yM<-max(matt[,2])
  rX<-xM-xm; rY<-yM-ym
  a<-seq(xm-1/5*rX, xM+1/5*rX, length=n)
  b<-seq(ym-1/5*rX, yM+1/5*rX,by=(xM-xm)*7/(5*(n-1)))
  m<-round(0.5+(n-1)*(2/5*rX+ yM-ym)/(2/5*rX+ xM-xm))
  M<-as.matrix(expand.grid(a,b))
  ngrid<-tps2d(M,matr,matt)
  plot(ngrid, cex=0.2,asp=1,axes=FALSE,xlab="",ylab="")
  for (i in 1:m){lines(ngrid[(1:n)+(i-1)*n,], col=grid.col,lwd=grid.lwd,lty=grid.lty)}
  for (i in 1:n){lines(ngrid[(1:m)*n-i+1,], col=grid.col,lwd=grid.lwd,lty=grid.lty)}
  if(refpts==FALSE) points(matt,pch=21,bg=pt.bg,cex=sz) else points(matr,pch=21,bg=pt.bg,cex=sz)
}

tps2d<-function(M, matr, matt)
{p<-dim(matr)[1]; q<-dim(M)[1]; n1<-p+3
 P<-matrix(NA, p, p)
 for (i in 1:p)
 {for (j in 1:p){
   r2<-sum((matr[i,]-matr[j,])^2)
   P[i,j]<- r2*log(r2)}}
 P[which(is.na(P))]<-0
 Q<-cbind(1, matr)
 L<-rbind(cbind(P,Q), cbind(t(Q),matrix(0,3,3)))
 m2<-rbind(matt, matrix(0, 3, 2))
 coefx<-solve(L)%*%m2[,1]
 coefy<-solve(L)%*%m2[,2]
 fx<-function(matr, M, coef)
 {Xn<-numeric(q)
  for (i in 1:q)
  {Z<-apply((matr-matrix(M[i,],p,2,byrow=TRUE))^2,1,sum)
   Xn[i]<-coef[p+1]+coef[p+2]*M[i,1]+coef[p+3]*M[i,2]+sum(coef[1:p]*(Z*log(Z)))}
  Xn}
 matg<-matrix(NA, q, 2)
 matg[,1]<-fx(matr, M, coefx)
 matg[,2]<-fx(matr, M, coefy)
 matg}

tps2d3d<-function(M, matr, matt){		#DCA: altered from J. Claude 2008  
  p<-dim(matr)[1]; k<-dim(matr)[2];q<-dim(M)[1]
  Pdist<-as.matrix(dist(matr))
  ifelse(k==2,P<-Pdist^2*log(Pdist^2),P<-Pdist) 
  P[which(is.na(P))]<-0
  Q<-cbind(1, matr)
  L<-rbind(cbind(P,Q), cbind(t(Q),matrix(0,k+1,k+1)))
  m2<-rbind(matt, matrix(0, k+1, k))   
  coefx<-solve(L)%*%m2[,1]
  coefy<-solve(L)%*%m2[,2]
  if(k==3){coefz<-solve(L)%*%m2[,3]}
  fx<-function(matr, M, coef){
    Xn<-numeric(q)
    for (i in 1:q){
      Z<-apply((matr-matrix(M[i,],p,k,byrow=TRUE))^2,1,sum)  
      ifelse(k==2,Z1<-Z*log(Z),Z1<-sqrt(Z)); Z1[which(is.na(Z1))]<-0
      ifelse(k==2,Xn[i]<-coef[p+1]+coef[p+2]*M[i,1]+coef[p+3]*M[i,2]+sum(coef[1:p]*Z1),
             Xn[i]<-coef[p+1]+coef[p+2]*M[i,1]+coef[p+3]*M[i,2]+coef[p+4]*M[i,3]+sum(coef[1:p]*Z1))
    }    
    Xn}
  matg<-matrix(NA, q, k)
  matg[,1]<-fx(matr, M, coefx)
  matg[,2]<-fx(matr, M, coefy)
  if(k==3){matg[,3]<-fx(matr, M, coefz)}  
  matg
}

scan.to.ref<-function(scandata,specland,refland){  	#DCA
  ref.scan<-tps2d3d(scandata,specland,refland)
  ref.scan}

refscan.to.spec<-function(refscan,refland,specland){ 	#DCA
  unwarp.scan<-tps2d3d(refscan,refland,specland)
  unwarp.scan}

trans<-function(A){scale(A,scale=FALSE)} 		#J. Claude 2008

csize<-function(A)				#J. Claude 2008
{p<-dim(A)[1]
 size<-sqrt(sum(apply(A,2,var))*(p-1))
 list("centroid_size"=size,"scaled"=A/size)}

#' Estimate mean shape for a set of aligned specimens
#'
#' Estimate the mean shape for a set of aligned specimens
#'
#' The function estimates the average landmark coordinates for a set of aligned specimens. It is assumed 
#' that the landmarks have previously been aligned using Generalized Procrustes Analysis (GPA) 
#'  [e.g., with \code{\link{gpagen}}]. This function is described in Claude (2008).
#'
#' @param A An array (p x k x n) containing GPA-aligned coordinates for a set of specimens
#' @keywords utilities
#' @export
#' @author Julien Claude 
#' @references Claude, J. 2008. Morphometrics with R. Springer, New York.
#' @examples
#' data(plethodon) 
#' Y.gpa<-gpagen(plethodon$land)    #GPA-alignment   
#'
#' mshape(Y.gpa$coords)   #mean (consensus) configuration
mshape<-function(A){apply(A,c(1,2),mean)}	

pPsup<-function(M1,M2){				#J. Claude 2008# MODIFIED BY DCA: 2/2014
  k<-ncol(M1)
  Z1<-trans(csize(M1)[[2]])
  Z2<-trans(csize(M2)[[2]])
  sv<-svd(t(Z2)%*%Z1)
  U<-sv$v; V<-sv$u; Delt<-sv$d
  sig<-sign(det(t(Z2)%*%Z1))
  Delt[k]<-sig*abs(Delt[k]); V[,k]<-sig*V[,k]
  Gam<-U%*%t(V)
  # beta<-sum(Delt)   #commented out: retain size-scaling (DCA)
#  list(Mp1=beta*Z1%*%Gam,Mp2=Z2,rotation=Gam,scale=beta,
#       df=sqrt(1-beta^2))}
  list(Mp1=Z1%*%Gam,Mp2=Z2,rotation=Gam)}    #simplify output and remove size re-scaling (DCA) 

TransRot<-function(M1,M2){  			#DCA: 4, 2014 translate, rotate one specimen to another
  k<-ncol(M1)
  Z1<-trans(M1)
  Z2<-trans(M2)
  sv<-svd(t(Z2)%*%Z1)
  U<-sv$v; V<-sv$u; Delt<-sv$d
  sig<-sign(det(t(Z2)%*%Z1))
  Delt[k]<-sig*abs(Delt[k]); V[,k]<-sig*V[,k]
  Gam<-U%*%t(V)
  list(Mp1=Z1%*%Gam,Mp2=Z2,rotation=Gam)}    


pgpa<-function(A)				#J. Claude 2008	
{p<-dim(A)[1]; k<-dim(A)[2]; n<-dim(A)[3]  
 temp2<-temp1<-array(NA,dim=c(p,k,n)); Siz<-numeric(n)#; Qm2<-numeric(n)
 for (i in 1:n)
 {Acs<-csize(A[,,i])
  Siz[i]<-Acs[[1]]
  temp1[,,i]<-trans(Acs[[2]])}
 Qm1<-dist(t(matrix(temp1,k*p,n)))
 Q<-sum(Qm1); iter<-0
 while (abs(Q)> 0.0001)
 {for(i in 1:n){
   M<-mshape(temp1[,,-i])
   temp2[,,i]<-pPsup(temp1[,,i],M)[[1]]}
  Qm2<-dist(t(matrix(temp2,k*p,n)))
  Q<-sum(Qm1)-sum(Qm2)
  Qm1<-Qm2
  iter=iter+1
  temp1<-temp2}
 list("rotated"=temp2,"it.number"=iter,"Q"=Q,"intereucl.dist"=Qm2,"mshape"=
   csize(mshape(temp2))[[2]],"cent.size"=Siz)
}

orp<-function(A){			#DCA: altered from J. Claude 2008		 
  n<-dim(A)[3]; k<-dim(A)[2]; p<-dim(A)[1]  
  Y1<-as.vector(csize(mshape(A))[[2]])
  oo<-as.matrix(rep(1,n))%*%Y1
  mat<-matrix(NA,n,k*p)
  for (i in 1:n){mat[i,]<-as.vector(A[,,i])}
  Xp<-(mat%*%(diag(1,p*k)- (Y1%*%t(Y1))))+oo
  array(t(Xp),dim=c(p,k,n))
}

# Trajectory Size: Pathlength Distance
pathdist<-function(M) {as.matrix(dist(M))} 
trajsize<-function(M,n,p){
  traj.pathdist<-array(0,dim=c(n,1))   		
  for (i in 1:n){
    temp<-pathdist(M[,,i])
    for (j in 1:(p-1)){
      traj.pathdist[i]<-traj.pathdist[i]+temp[j,j+1]
    }
  }
  traj.size.dist<-as.matrix(dist(traj.pathdist))		
}

# Trajectory Orientation
trajorient<-function(M,n,k){
  traj.orient<-array(NA,dim=c(n,k))   
  check.1<-array(NA,dim=c(n))
  for (i in 1:n){
    temp<-svd(var(M[,,i]))$v[1:k,1]
    traj.orient[i,]<-temp
    check.1[i]<-M[1,,i]%*%traj.orient[i,]  
    check.1[i]<-check.1[i]/abs(check.1[i])
    if(check.1[i]==-1) traj.orient[i,]<--1*traj.orient[i,]
  }
  options(warn=-1)				
  traj.ang.diff<-(180/pi)*acos(traj.orient%*%t(traj.orient))
}

# Trajectory Shape
trajshape<-function(M){
  x<-pgpa(M)
  traj.shape.dist<-as.matrix(x$intereucl.dist) 
}

# general plotting function for phenotypic trajectories
trajplot<-function(Data,M){
  n<-dim(M)[3]; p<-dim(M)[1]
  plot(Data[,1:2],type="n",xlab="PC I", ylab="PC II",main="Two Dimensional View  of Phenotypic Trajectories",asp=1)
  points(Data[,1:2],pch=21,bg="gray",cex=.75)
  for (i in 1:n){  	 	
    for (j in 1:(p-1)){		
      points(M[(j:(j+1)),1,i],M[(j:(j+1)),2,i],type="l",pch=21,col=i)  #was black    
    }
  }
  for (i in 1:n){		 	
    for (j in 2:(p-1)){		
      points(M[j,1,i],M[j,2,i],pch=21,bg="gray",col="black",cex=1.5)
    }
  }
  for (i in 1:n){
    points(M[1,1,i],M[1,2,i],pch=21,bg="white",col="black",cex=1.5)
  }
  for (i in 1:n){
    points(M[p,1,i],M[p,2,i],pch=21,bg="black",col="black",cex=1.5)
  }
}

# Write .nts file for output of digitize2d(), buildtemplate() digit.fixed() and digitsurface()
# A is an nx2 or nx3 matrix of the output coordinates. To be used internally only.

writeland.nts <- function(A, spec.name, comment=NULL){
  ntsfile=paste(spec.name,".nts",sep="")
  file.create(file=ntsfile)
  if(is.null(comment)){
    cat(paste('"',spec.name,sep=""),file= ntsfile,sep="\n",append=TRUE)
  }
  else if(!is.null(comment)){
    cat(paste('"',spec.name,sep=""),file= ntsfile,sep="\n")
    cat(paste('"',comment,sep=""),file= ntsfile,sep="\n",append=TRUE)
  }
  dims <- dim(A)
  if (dims[2] == 2){
    cat(paste(1,dims[1],2,0,"dim=2"),file= ntsfile,sep="\n",append=TRUE)
  }
  else if (dims[2] == 3){
    cat(paste(1,dims[1],3,0, "dim=3"),file= ntsfile,sep="\n",append=TRUE)
  }
  write.table(A ,file= ntsfile,col.names = FALSE, row.names = FALSE,sep="  ",append=TRUE)
}

# picscale is called by digitize2d
picscale<- function(scale){
  digscale<-NULL
  digscale<-locator(2,type="o",lwd=2,col="red",lty="11")
  cat(paste("Keep scale (y/n)?"), "\n")
  ans <- readLines(n = 1)
  if (ans == "n") {
    cat(paste("Set scale again"), "\n")
  }
  while (ans == "n") {
    digscale<-NULL
    digscale<-locator(2,type="o",lwd=2,col="red",lty="11")
    cat(paste("Keep scale (y/n)?"), "\n")
    ans <- readLines(n = 1)
    if (ans == "y") { 
    }
    if (ans == "n") {
      cat(paste("Set scale again"), "\n")
    }
  }
  scale/sqrt(sum(diff(digscale$x)^2+diff(digscale$y)^2))      
}

# Function written by person who wrote identify() - called by define.modules
identifyPch <- function(x, y = NULL, n = length(x), pch = 19, col="red", ...)
{
  xy <- xy.coords(x, y); x <- xy$x; y <- xy$y
  sel <- rep(FALSE, length(x)); res <- integer(0)
  while(sum(sel) < n) {
    ans <- identify(x[!sel], y[!sel], n = 1, plot = FALSE, ...)
    if(!length(ans)) break
    ans <- which(!sel)[ans]
    points(x[ans], y[ans], pch = pch, col=col)
    sel[ans] <- TRUE
    res <- c(res, ans)
  }
  res
} 

# SSE via squared distances  (for procD.lm RRPP method et al.)
SSE <- function(L){# L is a linear model
  r <- as.matrix(resid(L))
  S <- r%*%t(r)
  sse <- sum(diag(S))
  sse
}

# residual randomization  (for procD.lm RRPP method et al.)
RRP.submodels <- function(Xs, Y){
  p <- ncol(Y)
  n <- nrow(Y)
  k <- length(Xs)
  E <- Yh <- array(0,c(n,p,k))
  for(i in 1:k){
    yhat <- lm(Y~Xs[[i]] - 1)$fitted
    Yh[,,i] <- yhat
    E[,,i] <- Y-yhat
  }
  Er <- E[sample(nrow(E)),,]
  if(p == 1) Er <- array(Er, c(n,p,k))
  Yr <- Yh + Er
}

# Submodel design matrices for use in RRPP, etc.
mod.mats <- function(f1, dat1, keep.order=FALSE){
    Terms <- terms(f1, data=dat1, keep.order = keep.order)
    k <- length(attr(Terms, "term.labels"))
    n <- dim(dat1)[[1]]
    Xs <- as.list(array(0,k+1))
    Xs[[1]] <- matrix(1,n)
    for(i in 1:k){
        Xs[[i+1]] <- model.matrix(Terms[1:i], data = dat1)
    }
    list(Xs=Xs, terms =  attr(Terms, "term.labels"))
}

mod.mats.w.cov <- function(f1, f2, dat1, dat2, keep.order =FALSE, interaction = FALSE){
    fTerms <- terms(f1, data = dat1, keep.order = keep.order)
    cTerms <- terms(f2, data = dat2, keep.order = keep.order)
    all.terms <- c(attr(cTerms, "term.labels"), attr(fTerms, "term.labels"))
    if(interaction == FALSE) form.full <- as.formula(paste("~", paste(all.terms,collapse="+")))
    if(interaction == TRUE) {
        cPart <- paste(attr(cTerms, "term.labels"),collapse="+")
        fPart <- paste(attr(fTerms, "term.labels"),collapse="+")
        iParts <- NULL
        for(i in 1:length(attr(cTerms, "term.labels"))){
            for(ii in 1:length(attr(fTerms, "term.labels"))){
                iParts <-c(iParts,paste(attr(cTerms, "term.labels")[i],attr(fTerms, "term.labels")[ii],sep="*"))
            }
        }
        iParts <- paste(iParts, collapse="+")
        form.full <- as.formula(paste("~", paste(cPart, fPart, iParts, sep="+")))
    }
    Terms.full <- terms(form.full, keep.order = keep.order)
    k <- length(attr(Terms.full, "term.labels"))
    n <- dim(dat1)[[1]]
    Xs <- as.list(array(,(k+1)))
    Xs[[1]] <- matrix(1,n)
    for(i in 1:k) Xs[[i+1]] <- model.matrix(Terms.full[1:i])
    list(Xs=Xs, terms = attr(Terms.full, "term.labels"))
}

# function for generating random SS for submodels, using resample or RRPP
SS.random <- function(Y, Xs, SS, Yalt = c("resample", "RRPP")){ # like anova.parts, but faster for resampling
    k <- length(SS)
    SSEs.null <- SSEs.resample <- SSEs.rrpp <- numeric(k)
    if(Yalt == "RRPP"){
        pseudoY <- RRP.submodels(Xs$Xs, Y)
        for(i in 1:k) {
            SSEs.null[i] <- SSE(lm(pseudoY[,,i] ~ Xs$Xs[[i]] -1))
            SSEs.rrpp[i] <- SSE(lm(pseudoY[,,i] ~ Xs$Xs[[i+1]] -1))
        }
        SS.r <- SSEs.null - SSEs.rrpp
        Y <- as.matrix(pseudoY[,,k])
    }
    if(Yalt == "resample"){
        Yr = Y[sample(nrow(Y)),]
        for(i in 1:k){
            SSEs.null[i] <- SSE(lm(Yr ~ Xs$Xs[[i]] -1))
            SSEs.resample[i] <- SSE(lm(Yr ~ Xs$Xs[[i+1]] -1))
        }
        SS.r <- SSEs.null - SSEs.resample
        Y <- Yr
    }
    list(SS=SS.r, Y=Y)
}

# function for generating random SS for submodels, using resample or RRPP
# SS must be from a phylogentically corrected model
SS.pgls.random <- function(Y, Xs, SS, Pcor, Yalt = c("resample", "RRPP")){ # like anova.parts, but faster for resampling
    k <- length(SS)
    Pcor=as.matrix(Pcor)
    SSEs.null <- SSEs.resample <- SSEs.rrpp <- numeric(k)
    PXs <- Xs$Xs
    for(i in 1:(k+1)) PXs[[i]] = Pcor%*%Xs$Xs[[i]]
    if(Yalt == "RRPP"){
        pseudoY <- PY <- RRP.submodels(Xs$Xs, Y)
        for(i in 1:k) {
            PY[,,i] = Pcor%*%pseudoY[,,i]
            SSEs.null[i] <- SSE(lm(PY[,,i] ~ PXs[[i]] -1))
            SSEs.rrpp[i] <- SSE(lm(PY[,,i] ~ PXs[[i+1]] -1))
        }
        SS.r <- SSEs.null-SSEs.rrpp
        Y <- solve(Pcor)%*%as.matrix(PY[,,k+1])
        SSE.r <-SSEs.rrpp[k]
    }
    if(Yalt == "resample"){
        Yr <- Y[sample(nrow(Y)),]
        PYr <- Pcor%*%Yr
        for(i in 1:k) {
            SSEs.null[i] <- SSE(lm(PYr ~ PXs[[i]] -1))
            SSEs.resample[i] <- SSE(lm(PYr ~ PXs[[i+1]] -1))
        }
        SS.r <- SSEs.null - SSEs.resample
        Y <- solve(Pcor)%*%PYr
        SSE.r <-SSEs.resample[k]
    }
    list(SS=SS.r, Y=Y, SSE=SSE.r)
}

# ANOVA table exportable parts, based on osberved SS or SS.random output

anova.parts <- function(f1, X = NULL, Yalt = c("observed","resample", "RRPP"), keep.order = FALSE){
    form.in <- formula(f1)
    Y <- eval(form.in[[2]], parent.frame())
    Yalt = match.arg(Yalt)
    Terms <- terms(form.in, keep.order = keep.order)
    mf <- model.frame(Terms)
    if(is.null(X)){
        Xs <- mod.mats(f1 = form.in, dat1 = mf, keep.order = keep.order)
    } else {Xs = X}
    anova.terms <- Xs$terms
    k <- length(Xs$Xs) - 1
    df <- SSEs <- array(0,k+1)
    df[1] <- 1
    SSY <- SSEs[1] <- SSE(lm(Y ~ 1))
    for(i in 1:k){
        x <- Xs$Xs[[i+1]]
        df[i+1] <- qr(x)$rank
        SSEs[i+1] <- SSE(lm(Y ~ x - 1))
    }
    SS.tmp <- c(SSEs[-1],SSEs[k + 1])
    SS <- (SSEs - SS.tmp)[1:(k)]
    SS <- c(SS, SSY-sum(SS), SSY)
    if(Yalt == "observed") SS <- SS[1:k]
    if(Yalt == "resample") SS <- SS.random(Y,Xs,SS[1:k],Yalt = "resample")$SS
    if(Yalt == "RRPP") SS <- SS.random(Y,Xs,SS[1:k],Yalt = "RRPP")$SS
    
    df.tmp <- c(df[-1],df[k + 1])
    df <- (df.tmp - df)[1:k]
    MS <- SS/df
    R2 <- SS/SSY
    SSE.model <- SSY - sum(SS)
    dfE <- nrow(Y)-(sum(df)+1)
    MSE <- SSE.model/dfE
    Fs <- MS/MSE
    
    df <- c(df,dfE,nrow(Y)-1)
    SS <- c(SS,SSE.model, SSY)
    MS <- c(MS,MSE,NA)
    R2 <- c(R2,NA,NA)
    Fs <- c(Fs,NA,NA)
    a.tab <- data.frame(df,SS,MS,Rsq=R2,F=Fs)
    rownames(a.tab) <- c(anova.terms, "Residuals", "Total")
    
    list(table = a.tab, B = coef(lm(Y ~ x - 1)), SS = SS, df = df, R2 = R2, F = Fs, Y = Y)
}

# ANOVA table exportable parts, based on osberved SS or SS.random output
# with phylogentic correction
anova.pgls.parts <- function(f1, X = NULL, Pcor, Yalt = c("observed","resample", "RRPP"), keep.order = FALSE){
    form.in <- formula(f1)
    Yalt = match.arg(Yalt)
    Terms <- terms(form.in, keep.order = keep.order)
    mf <- model.frame(Terms)
    Y <- eval(form.in[[2]], parent.frame())
    if(is.null(X)){
        Xs <- mod.mats(f1=form.in, dat1=mf, keep.order = keep.order)
    } else {Xs = X}
    anova.terms <- Xs$terms
    k <- length(Xs$Xs) - 1
    df <- SSEs <- array(0,k+1)
    df[1] <- 1
    SSY <- SSEs[1] <- SSE(lm(Pcor%*%Y ~ Pcor%*%matrix(1,nrow(Y))-1))
    for(i in 1:k){
        x <- Xs$Xs[[i+1]]
        Px <- Pcor%*%x
        df[i+1] <- qr(x)$rank
        SSEs[i+1] <- SSE(lm(Pcor%*%Y ~ Px - 1))
    }
    SS.tmp <- c(SSEs[-1],SSEs[k + 1])
    SS <- (SSEs - SS.tmp)[1:(k)]
    SS <- c(SS, SSY-sum(SS), SSY)
    if(Yalt == "observed") SS <- SS[1:k]
    if(Yalt == "resample") SS <- SS.pgls.random(Y,Xs,Pcor,SS,Yalt = "resample")$SS
    if(Yalt == "RRPP") SS <- SS.pgls.random(Y,Xs,Pcor,SS,Yalt = "RRPP")$SS
    
    df.tmp <- c(df[-1],df[k + 1])
    df <- (df.tmp - df)[1:k]
    MS <- SS/df
    R2 <- SS/SSY
    SSE.model <- SSY - sum(SS)
    dfE <- nrow(Y)-(sum(df)+1)
    MSE <- SSE.model/dfE
    Fs <- MS/MSE
    
    df <- c(df,dfE,nrow(Y)-1)
    SS <- c(SS,SSE.model, SSY)
    MS <- c(MS,MSE,NA)
    R2 <- c(R2,NA,NA)
    Fs <- c(Fs,NA,NA)
    a.tab <- data.frame(df,SS,MS,Rsq=R2,F=Fs)
    rownames(a.tab) <- c(anova.terms, "Residuals", "Total")
    
    list(table = a.tab, B = coef(lm(Y ~ x - 1)), SS = SS, df = df, R2 = R2, F = Fs, Y = Y)
}

single.factor <- function(f1, keep.order = FALSE){# f1 is a factorial model formula
    form.in <- formula(f1)
    if(length(form.in) == 3) form.in <- form.in[-2]
    Terms <- terms(form.in, keep.order = keep.order)
    facs <- (model.frame(Terms))
    g <- dim(facs)[[2]]
    newfac <- facs[,1]
    if(g > 1) for(i in 2:g){newfac <-factor(paste(newfac, facs[,i], sep = ":")) }
    newfac
}

ls.means = function(fac, cov.mf=NULL, Y){ # must be single factor; use single.factor() if not
    Y = as.matrix(Y)
    Xfac <- model.matrix(~fac)
    if(is.null(cov.mf)){
        lsm <- rowsum(predict(lm(Y~fac)),fac)/as.vector(table(fac))
    } else {
        Xcov <- model.matrix(terms(cov.mf))
        X <- cbind(Xcov, Xfac[,-1])
        fit <- lm(Y ~ X -1)
        B <- coef(fit)
        Xcov.mean <- Xcov
        for(i in 1:ncol(Xcov)){Xcov.mean[,i] = mean(Xcov[,i])}
        Xls <- cbind(Xcov.mean, Xfac[,-1])
        Yhat <- as.matrix(Xls%*%B)
        lsm <- as.matrix(aggregate(Yhat ~ fac, FUN = mean)[,-1])
    }
    rownames(lsm) = levels(fac)
    lsm
}

slopes = function(fac, cov, Y){ # must be single factor; use single.factor() if not
    Y <- as.matrix(Y)
    x <- as.matrix(cov)
    fit <- lm(Y ~ x*fac)
    B <- as.matrix(coef(fit))
    k <- length(levels(fac))
    Bslopes <- matrix(0,k, ncol(Y))
    Bslopes[1,] <- B[2,]
    for(i in 2:k){Bslopes[i,] = B[(k+i),] + B[2,]}
    if(ncol(Y)==1) Bslopes <- cbind(1, Bslopes)
    rownames(Bslopes) <- levels(fac)
    Bslopes
}

vec.cor.matrix <- function(M) {
    M= as.matrix(M)
    w = solve(diag(sqrt(diag(M%*%t(M)))))
    z = w%*%as.matrix(M)
    vc = z%*%t(z)
    options(warn = -1)
    vc
}

vec.ang.matrix <- function(M, type = c("rad", "deg", "r")){
    M= as.matrix(M)
    type= match.arg(type)
    if(type == "r") {
        vc = vec.cor.matrix(M)
    } else {
        vc = vec.cor.matrix(M)
        vc = acos(vc)
        diag(vc) = 0
    }
    if(type == "deg") vc = vc*180/pi
    vc
}

# PLS calculations for two.b.pls analysis

pls = function(x,y){ # x and y must be vectors or matrices
    px <- ncol(x)
    py <- ncol(y)
    XY.vcv <- var(cbind(x, y))
    S12 <- XY.vcv[1:px, (px + 1):(px + py)]
    pls <- svd(S12)
    U <- pls$u
    V <- pls$v
    if(px && py == 1) {
        XScores <- x
        YScores <- y
    }
    if(px > 1 && py > 1) {
        XScores <- x %*% U
        YScores <- y %*% V
    }
    if(px == 1 && py > 1){
        XScores <- x %*% V
        YScores <- y %*% U
    }
    if(px > 1 && py == 1) {
        XScores <- x %*% U
        YScores <- y %*% V
    }
    
    r <- cor(XScores[, 1], YScores[, 1])
    rownames(U) <-colnames(x)
    rownames(V) <- colnames(y)
    list(r=r, XScores = matrix(XScores[,1]), YScores = matrix(YScores[,1]), U=U, V=V)
}



# P-values  (for procD.lm RRPP method)
pval = function(s){# s = sampling distribution
    p = length(s)
    r = rank(s)[1]-1
    pv = 1-r/p
    pv
}

#P value matrix  (for procD.lm RRPP method)
Pval.matrix = function(M){
    P = matrix(0,dim(M)[1],dim(M)[2])
    for(i in 1:dim(M)[1]){
        for(j in 1:dim(M)[2]){
            y = M[i,j,]
            p = pval(y)
            P[i,j]=p
        }
    }
    if(dim(M)[1] > 1 && dim(M)[2] >1) diag(P)=1
    rownames(P) = dimnames(M)[[1]]
    colnames(P) = dimnames(M)[[2]]
    P
}

effect.size <- function(x, center = FALSE) {
    z = scale(x, center=center)
    z[1]
}
Effect.size.matrix <- function(M, center=F){
    Z = matrix(0,dim(M)[1],dim(M)[2])
    for(i in 1:dim(M)[1]){
        for(j in 1:dim(M)[2]){
            y = M[i,j,]
            n = length(y)
            z = effect.size(y, center=center)*sqrt((n-1)/n)
            Z[i,j]=z
        }
    }
    Z
}

Gower.center <- function(D, calc.dist=FALSE){
    D <- as.matrix(D)
    if(calc.dist == TRUE) D = as.matrix(dist(D))
    n <- nrow(D)
    A <- -0.5*D^2
    Id <- diag(1,n)
    one <- matrix(1,n)
    G <- (Id-(1/n)*one%*%t(one))%*%A%*%(Id-(1/n)*one%*%t(one))
    G
}

Hat.SSE <- function(G, X){
    I <- diag(1,nrow(G))
    H <- X%*%solve(t(X)%*%X)%*%t(X)
    SS <- sum(diag((I-H)%*%G%*%(I-H)))
    SS
}

Hat.SS.model <- function(G, X){
    I <- diag(1,nrow(G))
    H <- X%*%solve(t(X)%*%X)%*%t(X)
    SS <- sum(diag(H%*%G%*%H))
    SS
}

Hat.anova.tab <- function(D, f1, keep.order=TRUE){ # assumes dependent is distance matrix
    form.in <- formula(f1)
    Terms <- terms(form.in, keep.order = keep.order)
    G <- Gower.center(D)
    n <- nrow(D)
    I <- diag(1,n)
    Xn <- matrix(1,n)
    X <- model.matrix(form.in)
    SSE <-Hat.SSE(G,X)
    SSM <-Hat.SS.model(G,X)
    SST <-Hat.SSE(G,Xn)
    dfM <- qr(X)$rank - 1
    dfE <- n - qr(X)$rank
    dfT <- n -1 
    MSM <- SSM/dfM
    MSE <- SSE/dfE
    Fs <- MSM/MSE
    R2 <- SSM/SST
    df <- c(dfM,dfE,dfT)
    SS <- c(SSM,SSE,SST)
    MS <- c(MSM,MSE,NA)
    R2 <- c(R2,NA,NA)
    Fs <- c(Fs,NA,NA)
    a.tab <- data.frame(df,SS,MS,Rsq=R2,F=Fs)
    rownames(a.tab) <- c(attr(Terms, "term.labels"), "Residuals", "Total")
    a.tab
}
>>>>>>> a70265d2
<|MERGE_RESOLUTION|>--- conflicted
+++ resolved
@@ -1,4 +1,3 @@
-<<<<<<< HEAD
 #' @name geomorph-package
 #' @docType package
 #' @aliases geomorph
@@ -126,7 +125,8 @@
 
 #### TPS and GPA routines (DCA and J Claude code) 
 
-tps<-function(matr, matt, n,sz=1.5){		#DCA: altered from J. Claude: 2D only	
+tps<-function(matr, matt, n,sz=1.5, pt.bg="black",
+              grid.col="black", grid.lwd=1, grid.lty=1, refpts=FALSE){		#DCA: altered from J. Claude: 2D only	
   xm<-min(matt[,1])
   ym<-min(matt[,2])
   xM<-max(matt[,1])
@@ -138,9 +138,9 @@
   M<-as.matrix(expand.grid(a,b))
   ngrid<-tps2d(M,matr,matt)
   plot(ngrid, cex=0.2,asp=1,axes=FALSE,xlab="",ylab="")
-  for (i in 1:m){lines(ngrid[(1:n)+(i-1)*n,])}
-  for (i in 1:n){lines(ngrid[(1:m)*n-i+1,])}
-  points(matt,pch=21,bg="black",cex=sz)
+  for (i in 1:m){lines(ngrid[(1:n)+(i-1)*n,], col=grid.col,lwd=grid.lwd,lty=grid.lty)}
+  for (i in 1:n){lines(ngrid[(1:m)*n-i+1,], col=grid.col,lwd=grid.lwd,lty=grid.lty)}
+  if(refpts==FALSE) points(matt,pch=21,bg=pt.bg,cex=sz) else points(matr,pch=21,bg=pt.bg,cex=sz)
 }
 
 tps2d<-function(M, matr, matt)
@@ -324,7 +324,7 @@
 # general plotting function for phenotypic trajectories
 trajplot<-function(Data,M){
   n<-dim(M)[3]; p<-dim(M)[1]
-  plot(Data[,1:2],type="n",xlab="Summary Axis I", ylab="Summary Axis II",main="Two Dimensional View  of Phenotypic Trajectories",asp=1)
+  plot(Data[,1:2],type="n",xlab="PC I", ylab="PC II",main="Two Dimensional View  of Phenotypic Trajectories",asp=1)
   points(Data[,1:2],pch=21,bg="gray",cex=.75)
   for (i in 1:n){  	 	
     for (j in 1:(p-1)){		
@@ -720,8 +720,11 @@
     }
     
     r <- cor(XScores[, 1], YScores[, 1])
-    list(r=r, XScores = matrix(XScores[,1]), YScores = matrix(YScores[,1]))
-}
+    rownames(U) <-colnames(x)
+    rownames(V) <- colnames(y)
+    list(r=r, XScores = matrix(XScores[,1]), YScores = matrix(YScores[,1]), U=U, V=V)
+}
+
 
 
 # P-values  (for procD.lm RRPP method)
@@ -816,828 +819,4 @@
     a.tab <- data.frame(df,SS,MS,Rsq=R2,F=Fs)
     rownames(a.tab) <- c(attr(Terms, "term.labels"), "Residuals", "Total")
     a.tab
-}
-=======
-#' @name geomorph-package
-#' @docType package
-#' @aliases geomorph
-#' @title Geometric morphometric analyses for 2D/3D data
-#' @author Dean C. Adams, Michael Collyer, & Emma Sherratt
-#'
-#' Functions in this package allow one to read, manipulate, and digitize landmark data; generate shape
-#'  variables via Procrustes analysis for points, curves and surface data, perform statistical analyses
-#'  of shape variation and covariation, and provide graphical depictions of shapes and patterns of
-#'  shape variation.
-#' 
-#' @import rgl 
-#' @importFrom geiger sim.char
-#' @importFrom jpeg readJPEG
-#' @importFrom phytools fastAnc
-#' @importFrom ape is.binary.tree compute.brlen vcv.phylo summary.phylo Ntip
-
-NULL
-
-#' Landmark data from Plethodon salamander heads
-#'
-#' @name plethodon
-#' @docType data
-#' @author Dean Adams
-#' @references Adams, D. C. 2004. Character displacement via aggressive interference in Appalachian salamanders. 
-#' Ecology. 85:2664-2670.
-#' @references Adams, D.C. 2010. Parallel evolution of character displacement driven by competitive selection 
-#' in terrestrial salamanders. BMC Evolutionary Biology. 10(72)1-10.
-#' @keywords datasets
-NULL
-
-#' Head shape and food use data from Plethodon salamanders
-#'
-#' @name plethShapeFood
-#' @docType data
-#' @author Dean Adams
-#' @references Adams, D. C., and F. J. Rohlf. 2000. Ecological character 
-#' displacement in Plethodon: biomechanical differences found from a geometric 
-#' morphometric study. Proceedings of the National Academy of Sciences, 
-#' U.S.A. 97:4106-4111
-#' @keywords datasets
-NULL
-
-#' Landmark data from dataset rat
-#'
-#' @name ratland
-#' @docType data
-#' @author Dean Adams
-#' @references Bookstein, F. L. 1991. Morphometric tools for landmark data: Geometry and Biology. 
-#'  Cambridge Univ. Press, New York.
-#' @keywords datasets
-NULL
-
-#' Landmark data from hummingbird bills (includes sliding semilandmarks on curves)
-#'
-#' @name hummingbirds
-#' @docType data
-#' @author Chelsea Berns and Dean Adams
-#' @references Berns, C.M., and Adams, D.C. 2010. Bill shape and sexual shape dimorphism between two species 
-#' of temperate hummingbirds: Archilochus alexandri (black-chinned hummingbirds) and Archilochus colubris 
-#' (ruby-throated hummingbirds). The Auk. 127:626-635.
-#' @keywords datasets
-NULL
-
-#' Average head shape and phylogenetic relationships for several Plethodon salamander species
-#'
-#' @name plethspecies
-#' @docType data
-#' @author Dean Adams
-#' @references Phylogeny pruned from: Wiens et al. (2006). Evol.
-#' @references Data from: Adams and Rohlf (2000); Adams et al. (2007); Arif et al. (2007) Myers and Adams (2008)
-#' @keywords datasets
-NULL
-
-#' Landmark data from scallop shells
-#'
-#' @name scallops
-#' @docType data
-#' @author Dean Adams and Erik Otarola-Castillo
-#' @references Serb et al. (2011). "Morphological convergence of shell shape in distantly related
-#' scallop species (Mollusca: Pectinidae)." Zoological Journal of the Linnean Society 163: 571-584.
-#' @keywords datasets
-NULL
-
-#' 3D scan of a scallop shell from a .ply file in mesh3d format
-#'
-#' @name scallopPLY
-#' @docType data
-#' @author Emma Sherratt
-#' @references Serb et al. (2011). "Morphological convergence of shell shape in distantly related
-#' scallop species (Mollusca: Pectinidae)." Zoological Journal of the Linnean Society 163: 571-584.
-#' @keywords datasets
-NULL
-
-#' Simulated motion paths
-#'
-#' @name motionpaths
-#' @docType data
-#' @author Dean Adams
-#' @references Adams, D. C., and M. L. Collyer. 2009. A general framework for the analysis of phenotypic 
-#'   trajectories in evolutionary studies. Evolution 63:1143-1154.
-#' @keywords datasets
-NULL
-
-#' landmarks on mosquito wings
-#'
-#' @name mosquito
-#' @docType data
-#' @author Dean Adams
-#' @keywords datasets
-NULL
-
-#' landmarks on pupfish
-#'
-#' @name pupfish
-#' @docType data
-#' @author Michael Collyer
-#' @keywords datasets
-#' @description Landmark data from Cyprindon pecosensis body shapes, with indication of Sex and 
-#' Population from which fish were sampled (Marsh or Sinkhole).  These data were previously aligned 
-#' with GPA.  Centroid size (CS) is also provided.
-#' @references Collyer, M.L., D.J. Sekora, and D.C. Adams. 2015. A method for analysis of phenotypic 
-#' change for phenotypes described by high-dimensional data. Heredity. 113: doi:10.1038/hdy.2014.75.
-NULL
-
-#### TPS and GPA routines (DCA and J Claude code) 
-
-tps<-function(matr, matt, n,sz=1.5, pt.bg="black",
-              grid.col="black", grid.lwd=1, grid.lty=1, refpts=FALSE){		#DCA: altered from J. Claude: 2D only	
-  xm<-min(matt[,1])
-  ym<-min(matt[,2])
-  xM<-max(matt[,1])
-  yM<-max(matt[,2])
-  rX<-xM-xm; rY<-yM-ym
-  a<-seq(xm-1/5*rX, xM+1/5*rX, length=n)
-  b<-seq(ym-1/5*rX, yM+1/5*rX,by=(xM-xm)*7/(5*(n-1)))
-  m<-round(0.5+(n-1)*(2/5*rX+ yM-ym)/(2/5*rX+ xM-xm))
-  M<-as.matrix(expand.grid(a,b))
-  ngrid<-tps2d(M,matr,matt)
-  plot(ngrid, cex=0.2,asp=1,axes=FALSE,xlab="",ylab="")
-  for (i in 1:m){lines(ngrid[(1:n)+(i-1)*n,], col=grid.col,lwd=grid.lwd,lty=grid.lty)}
-  for (i in 1:n){lines(ngrid[(1:m)*n-i+1,], col=grid.col,lwd=grid.lwd,lty=grid.lty)}
-  if(refpts==FALSE) points(matt,pch=21,bg=pt.bg,cex=sz) else points(matr,pch=21,bg=pt.bg,cex=sz)
-}
-
-tps2d<-function(M, matr, matt)
-{p<-dim(matr)[1]; q<-dim(M)[1]; n1<-p+3
- P<-matrix(NA, p, p)
- for (i in 1:p)
- {for (j in 1:p){
-   r2<-sum((matr[i,]-matr[j,])^2)
-   P[i,j]<- r2*log(r2)}}
- P[which(is.na(P))]<-0
- Q<-cbind(1, matr)
- L<-rbind(cbind(P,Q), cbind(t(Q),matrix(0,3,3)))
- m2<-rbind(matt, matrix(0, 3, 2))
- coefx<-solve(L)%*%m2[,1]
- coefy<-solve(L)%*%m2[,2]
- fx<-function(matr, M, coef)
- {Xn<-numeric(q)
-  for (i in 1:q)
-  {Z<-apply((matr-matrix(M[i,],p,2,byrow=TRUE))^2,1,sum)
-   Xn[i]<-coef[p+1]+coef[p+2]*M[i,1]+coef[p+3]*M[i,2]+sum(coef[1:p]*(Z*log(Z)))}
-  Xn}
- matg<-matrix(NA, q, 2)
- matg[,1]<-fx(matr, M, coefx)
- matg[,2]<-fx(matr, M, coefy)
- matg}
-
-tps2d3d<-function(M, matr, matt){		#DCA: altered from J. Claude 2008  
-  p<-dim(matr)[1]; k<-dim(matr)[2];q<-dim(M)[1]
-  Pdist<-as.matrix(dist(matr))
-  ifelse(k==2,P<-Pdist^2*log(Pdist^2),P<-Pdist) 
-  P[which(is.na(P))]<-0
-  Q<-cbind(1, matr)
-  L<-rbind(cbind(P,Q), cbind(t(Q),matrix(0,k+1,k+1)))
-  m2<-rbind(matt, matrix(0, k+1, k))   
-  coefx<-solve(L)%*%m2[,1]
-  coefy<-solve(L)%*%m2[,2]
-  if(k==3){coefz<-solve(L)%*%m2[,3]}
-  fx<-function(matr, M, coef){
-    Xn<-numeric(q)
-    for (i in 1:q){
-      Z<-apply((matr-matrix(M[i,],p,k,byrow=TRUE))^2,1,sum)  
-      ifelse(k==2,Z1<-Z*log(Z),Z1<-sqrt(Z)); Z1[which(is.na(Z1))]<-0
-      ifelse(k==2,Xn[i]<-coef[p+1]+coef[p+2]*M[i,1]+coef[p+3]*M[i,2]+sum(coef[1:p]*Z1),
-             Xn[i]<-coef[p+1]+coef[p+2]*M[i,1]+coef[p+3]*M[i,2]+coef[p+4]*M[i,3]+sum(coef[1:p]*Z1))
-    }    
-    Xn}
-  matg<-matrix(NA, q, k)
-  matg[,1]<-fx(matr, M, coefx)
-  matg[,2]<-fx(matr, M, coefy)
-  if(k==3){matg[,3]<-fx(matr, M, coefz)}  
-  matg
-}
-
-scan.to.ref<-function(scandata,specland,refland){  	#DCA
-  ref.scan<-tps2d3d(scandata,specland,refland)
-  ref.scan}
-
-refscan.to.spec<-function(refscan,refland,specland){ 	#DCA
-  unwarp.scan<-tps2d3d(refscan,refland,specland)
-  unwarp.scan}
-
-trans<-function(A){scale(A,scale=FALSE)} 		#J. Claude 2008
-
-csize<-function(A)				#J. Claude 2008
-{p<-dim(A)[1]
- size<-sqrt(sum(apply(A,2,var))*(p-1))
- list("centroid_size"=size,"scaled"=A/size)}
-
-#' Estimate mean shape for a set of aligned specimens
-#'
-#' Estimate the mean shape for a set of aligned specimens
-#'
-#' The function estimates the average landmark coordinates for a set of aligned specimens. It is assumed 
-#' that the landmarks have previously been aligned using Generalized Procrustes Analysis (GPA) 
-#'  [e.g., with \code{\link{gpagen}}]. This function is described in Claude (2008).
-#'
-#' @param A An array (p x k x n) containing GPA-aligned coordinates for a set of specimens
-#' @keywords utilities
-#' @export
-#' @author Julien Claude 
-#' @references Claude, J. 2008. Morphometrics with R. Springer, New York.
-#' @examples
-#' data(plethodon) 
-#' Y.gpa<-gpagen(plethodon$land)    #GPA-alignment   
-#'
-#' mshape(Y.gpa$coords)   #mean (consensus) configuration
-mshape<-function(A){apply(A,c(1,2),mean)}	
-
-pPsup<-function(M1,M2){				#J. Claude 2008# MODIFIED BY DCA: 2/2014
-  k<-ncol(M1)
-  Z1<-trans(csize(M1)[[2]])
-  Z2<-trans(csize(M2)[[2]])
-  sv<-svd(t(Z2)%*%Z1)
-  U<-sv$v; V<-sv$u; Delt<-sv$d
-  sig<-sign(det(t(Z2)%*%Z1))
-  Delt[k]<-sig*abs(Delt[k]); V[,k]<-sig*V[,k]
-  Gam<-U%*%t(V)
-  # beta<-sum(Delt)   #commented out: retain size-scaling (DCA)
-#  list(Mp1=beta*Z1%*%Gam,Mp2=Z2,rotation=Gam,scale=beta,
-#       df=sqrt(1-beta^2))}
-  list(Mp1=Z1%*%Gam,Mp2=Z2,rotation=Gam)}    #simplify output and remove size re-scaling (DCA) 
-
-TransRot<-function(M1,M2){  			#DCA: 4, 2014 translate, rotate one specimen to another
-  k<-ncol(M1)
-  Z1<-trans(M1)
-  Z2<-trans(M2)
-  sv<-svd(t(Z2)%*%Z1)
-  U<-sv$v; V<-sv$u; Delt<-sv$d
-  sig<-sign(det(t(Z2)%*%Z1))
-  Delt[k]<-sig*abs(Delt[k]); V[,k]<-sig*V[,k]
-  Gam<-U%*%t(V)
-  list(Mp1=Z1%*%Gam,Mp2=Z2,rotation=Gam)}    
-
-
-pgpa<-function(A)				#J. Claude 2008	
-{p<-dim(A)[1]; k<-dim(A)[2]; n<-dim(A)[3]  
- temp2<-temp1<-array(NA,dim=c(p,k,n)); Siz<-numeric(n)#; Qm2<-numeric(n)
- for (i in 1:n)
- {Acs<-csize(A[,,i])
-  Siz[i]<-Acs[[1]]
-  temp1[,,i]<-trans(Acs[[2]])}
- Qm1<-dist(t(matrix(temp1,k*p,n)))
- Q<-sum(Qm1); iter<-0
- while (abs(Q)> 0.0001)
- {for(i in 1:n){
-   M<-mshape(temp1[,,-i])
-   temp2[,,i]<-pPsup(temp1[,,i],M)[[1]]}
-  Qm2<-dist(t(matrix(temp2,k*p,n)))
-  Q<-sum(Qm1)-sum(Qm2)
-  Qm1<-Qm2
-  iter=iter+1
-  temp1<-temp2}
- list("rotated"=temp2,"it.number"=iter,"Q"=Q,"intereucl.dist"=Qm2,"mshape"=
-   csize(mshape(temp2))[[2]],"cent.size"=Siz)
-}
-
-orp<-function(A){			#DCA: altered from J. Claude 2008		 
-  n<-dim(A)[3]; k<-dim(A)[2]; p<-dim(A)[1]  
-  Y1<-as.vector(csize(mshape(A))[[2]])
-  oo<-as.matrix(rep(1,n))%*%Y1
-  mat<-matrix(NA,n,k*p)
-  for (i in 1:n){mat[i,]<-as.vector(A[,,i])}
-  Xp<-(mat%*%(diag(1,p*k)- (Y1%*%t(Y1))))+oo
-  array(t(Xp),dim=c(p,k,n))
-}
-
-# Trajectory Size: Pathlength Distance
-pathdist<-function(M) {as.matrix(dist(M))} 
-trajsize<-function(M,n,p){
-  traj.pathdist<-array(0,dim=c(n,1))   		
-  for (i in 1:n){
-    temp<-pathdist(M[,,i])
-    for (j in 1:(p-1)){
-      traj.pathdist[i]<-traj.pathdist[i]+temp[j,j+1]
-    }
-  }
-  traj.size.dist<-as.matrix(dist(traj.pathdist))		
-}
-
-# Trajectory Orientation
-trajorient<-function(M,n,k){
-  traj.orient<-array(NA,dim=c(n,k))   
-  check.1<-array(NA,dim=c(n))
-  for (i in 1:n){
-    temp<-svd(var(M[,,i]))$v[1:k,1]
-    traj.orient[i,]<-temp
-    check.1[i]<-M[1,,i]%*%traj.orient[i,]  
-    check.1[i]<-check.1[i]/abs(check.1[i])
-    if(check.1[i]==-1) traj.orient[i,]<--1*traj.orient[i,]
-  }
-  options(warn=-1)				
-  traj.ang.diff<-(180/pi)*acos(traj.orient%*%t(traj.orient))
-}
-
-# Trajectory Shape
-trajshape<-function(M){
-  x<-pgpa(M)
-  traj.shape.dist<-as.matrix(x$intereucl.dist) 
-}
-
-# general plotting function for phenotypic trajectories
-trajplot<-function(Data,M){
-  n<-dim(M)[3]; p<-dim(M)[1]
-  plot(Data[,1:2],type="n",xlab="PC I", ylab="PC II",main="Two Dimensional View  of Phenotypic Trajectories",asp=1)
-  points(Data[,1:2],pch=21,bg="gray",cex=.75)
-  for (i in 1:n){  	 	
-    for (j in 1:(p-1)){		
-      points(M[(j:(j+1)),1,i],M[(j:(j+1)),2,i],type="l",pch=21,col=i)  #was black    
-    }
-  }
-  for (i in 1:n){		 	
-    for (j in 2:(p-1)){		
-      points(M[j,1,i],M[j,2,i],pch=21,bg="gray",col="black",cex=1.5)
-    }
-  }
-  for (i in 1:n){
-    points(M[1,1,i],M[1,2,i],pch=21,bg="white",col="black",cex=1.5)
-  }
-  for (i in 1:n){
-    points(M[p,1,i],M[p,2,i],pch=21,bg="black",col="black",cex=1.5)
-  }
-}
-
-# Write .nts file for output of digitize2d(), buildtemplate() digit.fixed() and digitsurface()
-# A is an nx2 or nx3 matrix of the output coordinates. To be used internally only.
-
-writeland.nts <- function(A, spec.name, comment=NULL){
-  ntsfile=paste(spec.name,".nts",sep="")
-  file.create(file=ntsfile)
-  if(is.null(comment)){
-    cat(paste('"',spec.name,sep=""),file= ntsfile,sep="\n",append=TRUE)
-  }
-  else if(!is.null(comment)){
-    cat(paste('"',spec.name,sep=""),file= ntsfile,sep="\n")
-    cat(paste('"',comment,sep=""),file= ntsfile,sep="\n",append=TRUE)
-  }
-  dims <- dim(A)
-  if (dims[2] == 2){
-    cat(paste(1,dims[1],2,0,"dim=2"),file= ntsfile,sep="\n",append=TRUE)
-  }
-  else if (dims[2] == 3){
-    cat(paste(1,dims[1],3,0, "dim=3"),file= ntsfile,sep="\n",append=TRUE)
-  }
-  write.table(A ,file= ntsfile,col.names = FALSE, row.names = FALSE,sep="  ",append=TRUE)
-}
-
-# picscale is called by digitize2d
-picscale<- function(scale){
-  digscale<-NULL
-  digscale<-locator(2,type="o",lwd=2,col="red",lty="11")
-  cat(paste("Keep scale (y/n)?"), "\n")
-  ans <- readLines(n = 1)
-  if (ans == "n") {
-    cat(paste("Set scale again"), "\n")
-  }
-  while (ans == "n") {
-    digscale<-NULL
-    digscale<-locator(2,type="o",lwd=2,col="red",lty="11")
-    cat(paste("Keep scale (y/n)?"), "\n")
-    ans <- readLines(n = 1)
-    if (ans == "y") { 
-    }
-    if (ans == "n") {
-      cat(paste("Set scale again"), "\n")
-    }
-  }
-  scale/sqrt(sum(diff(digscale$x)^2+diff(digscale$y)^2))      
-}
-
-# Function written by person who wrote identify() - called by define.modules
-identifyPch <- function(x, y = NULL, n = length(x), pch = 19, col="red", ...)
-{
-  xy <- xy.coords(x, y); x <- xy$x; y <- xy$y
-  sel <- rep(FALSE, length(x)); res <- integer(0)
-  while(sum(sel) < n) {
-    ans <- identify(x[!sel], y[!sel], n = 1, plot = FALSE, ...)
-    if(!length(ans)) break
-    ans <- which(!sel)[ans]
-    points(x[ans], y[ans], pch = pch, col=col)
-    sel[ans] <- TRUE
-    res <- c(res, ans)
-  }
-  res
-} 
-
-# SSE via squared distances  (for procD.lm RRPP method et al.)
-SSE <- function(L){# L is a linear model
-  r <- as.matrix(resid(L))
-  S <- r%*%t(r)
-  sse <- sum(diag(S))
-  sse
-}
-
-# residual randomization  (for procD.lm RRPP method et al.)
-RRP.submodels <- function(Xs, Y){
-  p <- ncol(Y)
-  n <- nrow(Y)
-  k <- length(Xs)
-  E <- Yh <- array(0,c(n,p,k))
-  for(i in 1:k){
-    yhat <- lm(Y~Xs[[i]] - 1)$fitted
-    Yh[,,i] <- yhat
-    E[,,i] <- Y-yhat
-  }
-  Er <- E[sample(nrow(E)),,]
-  if(p == 1) Er <- array(Er, c(n,p,k))
-  Yr <- Yh + Er
-}
-
-# Submodel design matrices for use in RRPP, etc.
-mod.mats <- function(f1, dat1, keep.order=FALSE){
-    Terms <- terms(f1, data=dat1, keep.order = keep.order)
-    k <- length(attr(Terms, "term.labels"))
-    n <- dim(dat1)[[1]]
-    Xs <- as.list(array(0,k+1))
-    Xs[[1]] <- matrix(1,n)
-    for(i in 1:k){
-        Xs[[i+1]] <- model.matrix(Terms[1:i], data = dat1)
-    }
-    list(Xs=Xs, terms =  attr(Terms, "term.labels"))
-}
-
-mod.mats.w.cov <- function(f1, f2, dat1, dat2, keep.order =FALSE, interaction = FALSE){
-    fTerms <- terms(f1, data = dat1, keep.order = keep.order)
-    cTerms <- terms(f2, data = dat2, keep.order = keep.order)
-    all.terms <- c(attr(cTerms, "term.labels"), attr(fTerms, "term.labels"))
-    if(interaction == FALSE) form.full <- as.formula(paste("~", paste(all.terms,collapse="+")))
-    if(interaction == TRUE) {
-        cPart <- paste(attr(cTerms, "term.labels"),collapse="+")
-        fPart <- paste(attr(fTerms, "term.labels"),collapse="+")
-        iParts <- NULL
-        for(i in 1:length(attr(cTerms, "term.labels"))){
-            for(ii in 1:length(attr(fTerms, "term.labels"))){
-                iParts <-c(iParts,paste(attr(cTerms, "term.labels")[i],attr(fTerms, "term.labels")[ii],sep="*"))
-            }
-        }
-        iParts <- paste(iParts, collapse="+")
-        form.full <- as.formula(paste("~", paste(cPart, fPart, iParts, sep="+")))
-    }
-    Terms.full <- terms(form.full, keep.order = keep.order)
-    k <- length(attr(Terms.full, "term.labels"))
-    n <- dim(dat1)[[1]]
-    Xs <- as.list(array(,(k+1)))
-    Xs[[1]] <- matrix(1,n)
-    for(i in 1:k) Xs[[i+1]] <- model.matrix(Terms.full[1:i])
-    list(Xs=Xs, terms = attr(Terms.full, "term.labels"))
-}
-
-# function for generating random SS for submodels, using resample or RRPP
-SS.random <- function(Y, Xs, SS, Yalt = c("resample", "RRPP")){ # like anova.parts, but faster for resampling
-    k <- length(SS)
-    SSEs.null <- SSEs.resample <- SSEs.rrpp <- numeric(k)
-    if(Yalt == "RRPP"){
-        pseudoY <- RRP.submodels(Xs$Xs, Y)
-        for(i in 1:k) {
-            SSEs.null[i] <- SSE(lm(pseudoY[,,i] ~ Xs$Xs[[i]] -1))
-            SSEs.rrpp[i] <- SSE(lm(pseudoY[,,i] ~ Xs$Xs[[i+1]] -1))
-        }
-        SS.r <- SSEs.null - SSEs.rrpp
-        Y <- as.matrix(pseudoY[,,k])
-    }
-    if(Yalt == "resample"){
-        Yr = Y[sample(nrow(Y)),]
-        for(i in 1:k){
-            SSEs.null[i] <- SSE(lm(Yr ~ Xs$Xs[[i]] -1))
-            SSEs.resample[i] <- SSE(lm(Yr ~ Xs$Xs[[i+1]] -1))
-        }
-        SS.r <- SSEs.null - SSEs.resample
-        Y <- Yr
-    }
-    list(SS=SS.r, Y=Y)
-}
-
-# function for generating random SS for submodels, using resample or RRPP
-# SS must be from a phylogentically corrected model
-SS.pgls.random <- function(Y, Xs, SS, Pcor, Yalt = c("resample", "RRPP")){ # like anova.parts, but faster for resampling
-    k <- length(SS)
-    Pcor=as.matrix(Pcor)
-    SSEs.null <- SSEs.resample <- SSEs.rrpp <- numeric(k)
-    PXs <- Xs$Xs
-    for(i in 1:(k+1)) PXs[[i]] = Pcor%*%Xs$Xs[[i]]
-    if(Yalt == "RRPP"){
-        pseudoY <- PY <- RRP.submodels(Xs$Xs, Y)
-        for(i in 1:k) {
-            PY[,,i] = Pcor%*%pseudoY[,,i]
-            SSEs.null[i] <- SSE(lm(PY[,,i] ~ PXs[[i]] -1))
-            SSEs.rrpp[i] <- SSE(lm(PY[,,i] ~ PXs[[i+1]] -1))
-        }
-        SS.r <- SSEs.null-SSEs.rrpp
-        Y <- solve(Pcor)%*%as.matrix(PY[,,k+1])
-        SSE.r <-SSEs.rrpp[k]
-    }
-    if(Yalt == "resample"){
-        Yr <- Y[sample(nrow(Y)),]
-        PYr <- Pcor%*%Yr
-        for(i in 1:k) {
-            SSEs.null[i] <- SSE(lm(PYr ~ PXs[[i]] -1))
-            SSEs.resample[i] <- SSE(lm(PYr ~ PXs[[i+1]] -1))
-        }
-        SS.r <- SSEs.null - SSEs.resample
-        Y <- solve(Pcor)%*%PYr
-        SSE.r <-SSEs.resample[k]
-    }
-    list(SS=SS.r, Y=Y, SSE=SSE.r)
-}
-
-# ANOVA table exportable parts, based on osberved SS or SS.random output
-
-anova.parts <- function(f1, X = NULL, Yalt = c("observed","resample", "RRPP"), keep.order = FALSE){
-    form.in <- formula(f1)
-    Y <- eval(form.in[[2]], parent.frame())
-    Yalt = match.arg(Yalt)
-    Terms <- terms(form.in, keep.order = keep.order)
-    mf <- model.frame(Terms)
-    if(is.null(X)){
-        Xs <- mod.mats(f1 = form.in, dat1 = mf, keep.order = keep.order)
-    } else {Xs = X}
-    anova.terms <- Xs$terms
-    k <- length(Xs$Xs) - 1
-    df <- SSEs <- array(0,k+1)
-    df[1] <- 1
-    SSY <- SSEs[1] <- SSE(lm(Y ~ 1))
-    for(i in 1:k){
-        x <- Xs$Xs[[i+1]]
-        df[i+1] <- qr(x)$rank
-        SSEs[i+1] <- SSE(lm(Y ~ x - 1))
-    }
-    SS.tmp <- c(SSEs[-1],SSEs[k + 1])
-    SS <- (SSEs - SS.tmp)[1:(k)]
-    SS <- c(SS, SSY-sum(SS), SSY)
-    if(Yalt == "observed") SS <- SS[1:k]
-    if(Yalt == "resample") SS <- SS.random(Y,Xs,SS[1:k],Yalt = "resample")$SS
-    if(Yalt == "RRPP") SS <- SS.random(Y,Xs,SS[1:k],Yalt = "RRPP")$SS
-    
-    df.tmp <- c(df[-1],df[k + 1])
-    df <- (df.tmp - df)[1:k]
-    MS <- SS/df
-    R2 <- SS/SSY
-    SSE.model <- SSY - sum(SS)
-    dfE <- nrow(Y)-(sum(df)+1)
-    MSE <- SSE.model/dfE
-    Fs <- MS/MSE
-    
-    df <- c(df,dfE,nrow(Y)-1)
-    SS <- c(SS,SSE.model, SSY)
-    MS <- c(MS,MSE,NA)
-    R2 <- c(R2,NA,NA)
-    Fs <- c(Fs,NA,NA)
-    a.tab <- data.frame(df,SS,MS,Rsq=R2,F=Fs)
-    rownames(a.tab) <- c(anova.terms, "Residuals", "Total")
-    
-    list(table = a.tab, B = coef(lm(Y ~ x - 1)), SS = SS, df = df, R2 = R2, F = Fs, Y = Y)
-}
-
-# ANOVA table exportable parts, based on osberved SS or SS.random output
-# with phylogentic correction
-anova.pgls.parts <- function(f1, X = NULL, Pcor, Yalt = c("observed","resample", "RRPP"), keep.order = FALSE){
-    form.in <- formula(f1)
-    Yalt = match.arg(Yalt)
-    Terms <- terms(form.in, keep.order = keep.order)
-    mf <- model.frame(Terms)
-    Y <- eval(form.in[[2]], parent.frame())
-    if(is.null(X)){
-        Xs <- mod.mats(f1=form.in, dat1=mf, keep.order = keep.order)
-    } else {Xs = X}
-    anova.terms <- Xs$terms
-    k <- length(Xs$Xs) - 1
-    df <- SSEs <- array(0,k+1)
-    df[1] <- 1
-    SSY <- SSEs[1] <- SSE(lm(Pcor%*%Y ~ Pcor%*%matrix(1,nrow(Y))-1))
-    for(i in 1:k){
-        x <- Xs$Xs[[i+1]]
-        Px <- Pcor%*%x
-        df[i+1] <- qr(x)$rank
-        SSEs[i+1] <- SSE(lm(Pcor%*%Y ~ Px - 1))
-    }
-    SS.tmp <- c(SSEs[-1],SSEs[k + 1])
-    SS <- (SSEs - SS.tmp)[1:(k)]
-    SS <- c(SS, SSY-sum(SS), SSY)
-    if(Yalt == "observed") SS <- SS[1:k]
-    if(Yalt == "resample") SS <- SS.pgls.random(Y,Xs,Pcor,SS,Yalt = "resample")$SS
-    if(Yalt == "RRPP") SS <- SS.pgls.random(Y,Xs,Pcor,SS,Yalt = "RRPP")$SS
-    
-    df.tmp <- c(df[-1],df[k + 1])
-    df <- (df.tmp - df)[1:k]
-    MS <- SS/df
-    R2 <- SS/SSY
-    SSE.model <- SSY - sum(SS)
-    dfE <- nrow(Y)-(sum(df)+1)
-    MSE <- SSE.model/dfE
-    Fs <- MS/MSE
-    
-    df <- c(df,dfE,nrow(Y)-1)
-    SS <- c(SS,SSE.model, SSY)
-    MS <- c(MS,MSE,NA)
-    R2 <- c(R2,NA,NA)
-    Fs <- c(Fs,NA,NA)
-    a.tab <- data.frame(df,SS,MS,Rsq=R2,F=Fs)
-    rownames(a.tab) <- c(anova.terms, "Residuals", "Total")
-    
-    list(table = a.tab, B = coef(lm(Y ~ x - 1)), SS = SS, df = df, R2 = R2, F = Fs, Y = Y)
-}
-
-single.factor <- function(f1, keep.order = FALSE){# f1 is a factorial model formula
-    form.in <- formula(f1)
-    if(length(form.in) == 3) form.in <- form.in[-2]
-    Terms <- terms(form.in, keep.order = keep.order)
-    facs <- (model.frame(Terms))
-    g <- dim(facs)[[2]]
-    newfac <- facs[,1]
-    if(g > 1) for(i in 2:g){newfac <-factor(paste(newfac, facs[,i], sep = ":")) }
-    newfac
-}
-
-ls.means = function(fac, cov.mf=NULL, Y){ # must be single factor; use single.factor() if not
-    Y = as.matrix(Y)
-    Xfac <- model.matrix(~fac)
-    if(is.null(cov.mf)){
-        lsm <- rowsum(predict(lm(Y~fac)),fac)/as.vector(table(fac))
-    } else {
-        Xcov <- model.matrix(terms(cov.mf))
-        X <- cbind(Xcov, Xfac[,-1])
-        fit <- lm(Y ~ X -1)
-        B <- coef(fit)
-        Xcov.mean <- Xcov
-        for(i in 1:ncol(Xcov)){Xcov.mean[,i] = mean(Xcov[,i])}
-        Xls <- cbind(Xcov.mean, Xfac[,-1])
-        Yhat <- as.matrix(Xls%*%B)
-        lsm <- as.matrix(aggregate(Yhat ~ fac, FUN = mean)[,-1])
-    }
-    rownames(lsm) = levels(fac)
-    lsm
-}
-
-slopes = function(fac, cov, Y){ # must be single factor; use single.factor() if not
-    Y <- as.matrix(Y)
-    x <- as.matrix(cov)
-    fit <- lm(Y ~ x*fac)
-    B <- as.matrix(coef(fit))
-    k <- length(levels(fac))
-    Bslopes <- matrix(0,k, ncol(Y))
-    Bslopes[1,] <- B[2,]
-    for(i in 2:k){Bslopes[i,] = B[(k+i),] + B[2,]}
-    if(ncol(Y)==1) Bslopes <- cbind(1, Bslopes)
-    rownames(Bslopes) <- levels(fac)
-    Bslopes
-}
-
-vec.cor.matrix <- function(M) {
-    M= as.matrix(M)
-    w = solve(diag(sqrt(diag(M%*%t(M)))))
-    z = w%*%as.matrix(M)
-    vc = z%*%t(z)
-    options(warn = -1)
-    vc
-}
-
-vec.ang.matrix <- function(M, type = c("rad", "deg", "r")){
-    M= as.matrix(M)
-    type= match.arg(type)
-    if(type == "r") {
-        vc = vec.cor.matrix(M)
-    } else {
-        vc = vec.cor.matrix(M)
-        vc = acos(vc)
-        diag(vc) = 0
-    }
-    if(type == "deg") vc = vc*180/pi
-    vc
-}
-
-# PLS calculations for two.b.pls analysis
-
-pls = function(x,y){ # x and y must be vectors or matrices
-    px <- ncol(x)
-    py <- ncol(y)
-    XY.vcv <- var(cbind(x, y))
-    S12 <- XY.vcv[1:px, (px + 1):(px + py)]
-    pls <- svd(S12)
-    U <- pls$u
-    V <- pls$v
-    if(px && py == 1) {
-        XScores <- x
-        YScores <- y
-    }
-    if(px > 1 && py > 1) {
-        XScores <- x %*% U
-        YScores <- y %*% V
-    }
-    if(px == 1 && py > 1){
-        XScores <- x %*% V
-        YScores <- y %*% U
-    }
-    if(px > 1 && py == 1) {
-        XScores <- x %*% U
-        YScores <- y %*% V
-    }
-    
-    r <- cor(XScores[, 1], YScores[, 1])
-    rownames(U) <-colnames(x)
-    rownames(V) <- colnames(y)
-    list(r=r, XScores = matrix(XScores[,1]), YScores = matrix(YScores[,1]), U=U, V=V)
-}
-
-
-
-# P-values  (for procD.lm RRPP method)
-pval = function(s){# s = sampling distribution
-    p = length(s)
-    r = rank(s)[1]-1
-    pv = 1-r/p
-    pv
-}
-
-#P value matrix  (for procD.lm RRPP method)
-Pval.matrix = function(M){
-    P = matrix(0,dim(M)[1],dim(M)[2])
-    for(i in 1:dim(M)[1]){
-        for(j in 1:dim(M)[2]){
-            y = M[i,j,]
-            p = pval(y)
-            P[i,j]=p
-        }
-    }
-    if(dim(M)[1] > 1 && dim(M)[2] >1) diag(P)=1
-    rownames(P) = dimnames(M)[[1]]
-    colnames(P) = dimnames(M)[[2]]
-    P
-}
-
-effect.size <- function(x, center = FALSE) {
-    z = scale(x, center=center)
-    z[1]
-}
-Effect.size.matrix <- function(M, center=F){
-    Z = matrix(0,dim(M)[1],dim(M)[2])
-    for(i in 1:dim(M)[1]){
-        for(j in 1:dim(M)[2]){
-            y = M[i,j,]
-            n = length(y)
-            z = effect.size(y, center=center)*sqrt((n-1)/n)
-            Z[i,j]=z
-        }
-    }
-    Z
-}
-
-Gower.center <- function(D, calc.dist=FALSE){
-    D <- as.matrix(D)
-    if(calc.dist == TRUE) D = as.matrix(dist(D))
-    n <- nrow(D)
-    A <- -0.5*D^2
-    Id <- diag(1,n)
-    one <- matrix(1,n)
-    G <- (Id-(1/n)*one%*%t(one))%*%A%*%(Id-(1/n)*one%*%t(one))
-    G
-}
-
-Hat.SSE <- function(G, X){
-    I <- diag(1,nrow(G))
-    H <- X%*%solve(t(X)%*%X)%*%t(X)
-    SS <- sum(diag((I-H)%*%G%*%(I-H)))
-    SS
-}
-
-Hat.SS.model <- function(G, X){
-    I <- diag(1,nrow(G))
-    H <- X%*%solve(t(X)%*%X)%*%t(X)
-    SS <- sum(diag(H%*%G%*%H))
-    SS
-}
-
-Hat.anova.tab <- function(D, f1, keep.order=TRUE){ # assumes dependent is distance matrix
-    form.in <- formula(f1)
-    Terms <- terms(form.in, keep.order = keep.order)
-    G <- Gower.center(D)
-    n <- nrow(D)
-    I <- diag(1,n)
-    Xn <- matrix(1,n)
-    X <- model.matrix(form.in)
-    SSE <-Hat.SSE(G,X)
-    SSM <-Hat.SS.model(G,X)
-    SST <-Hat.SSE(G,Xn)
-    dfM <- qr(X)$rank - 1
-    dfE <- n - qr(X)$rank
-    dfT <- n -1 
-    MSM <- SSM/dfM
-    MSE <- SSE/dfE
-    Fs <- MSM/MSE
-    R2 <- SSM/SST
-    df <- c(dfM,dfE,dfT)
-    SS <- c(SSM,SSE,SST)
-    MS <- c(MSM,MSE,NA)
-    R2 <- c(R2,NA,NA)
-    Fs <- c(Fs,NA,NA)
-    a.tab <- data.frame(df,SS,MS,Rsq=R2,F=Fs)
-    rownames(a.tab) <- c(attr(Terms, "term.labels"), "Residuals", "Total")
-    a.tab
-}
->>>>>>> a70265d2
+}