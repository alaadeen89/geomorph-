<<<<<<< HEAD
#' Plot allometric patterns in landmark data
#'
#' Function plots allometry curves for a set of specimens
#'
#' The function performs a regression of shape on size, and generates a plot that describes the 
#' multivariate relationship between size and shape 
#'   derived from landmark data (i.e., allometry). It is assumed that the landmarks have previously been 
#'   aligned using Generalized Procrustes Analysis (GPA) [e.g., with \code{\link{gpagen}}]. The abscissa 
#'   of the plot is size (or log of size) while the ordinate represents shape [NOTE: the function takes the 
#'   input size and performed log-transformation automatically by default (logsz = TRUE), as log(Size) should be used]. 
#'   Three complementary approaches can be implemented to visualize allometry: 
#'  \enumerate{
#'   \item {If "method=CAC" (the default) the function calculates the 
#'   common allometric component of the shape data, which is an estimate of the average allometric trend 
#'   within groups (Mitteroecker et al. 2004). The function also calculates the residual shape component (RSC) for 
#'   the data.}
#'   \item {If "method=RegScore" the function calculates shape scores 
#'   from the regression of shape on size, and plots these versus size (Drake and Klingenberg 2008). 
#'   For a single group, these shape scores are mathematically identical to the CAC (Adams et al. 2013).}
#'   \item {If "method=PredLine" the function calculates predicted values from a regression of shape on size, and 
#'   plots the first principal component of the predicted values versus size as a stylized graphic of the 
#'   allometric trend (Adams and Nistri 2010). }
#'   }
#'   For all methods, both centroid size and allometry scores are returned. Optionally, deformation grids can be 
#'   requested, which display the shape of the smallest and largest specimens relative to the average specimen (using 
#'   'warpgrids=T' or 'warpgrids=F'). 
#'   Finally, if groups are provided, the above approaches are implemented while 
#'   accounting for within-group patterns of covariation (see references for explanation). In this case,
#'   the regression is of the form: shape~size+groups (Note: to examine the interaction term use \code{\link{procD.lm}}).
#'   Specimens from each group are plotted using distinct colors based on the order in which the groups are
#'   found in the dataset, and using R's standard color palette: black, red, green, blue, cyan, magenta,
#'   yellow, and gray. NOTE: to change the colors of the groups, simply substitute a vector of the desired colors for 
#'   each specimen.
#'
#' @param f1 A formula (of the form shape ~ size); shape can be a matrix (n x [p1 x k]) or 3D array (p1 x k x n) containing 
#' GPA-aligned coordinates for the specimens
#' @param f2 An optional right hand formula for groups (e.g., ~ groups); must be a single factor
#' @param method Method for estimating allometric shape components; see below for details
#' @param warpgrids A logical value indicating whether deformation grids for small and large shapes 
#'  should be displayed (note: if groups are provided no TPS grids are shown)
#' @param iter Number of iterations for significance testing
#' @param label An optional vector indicating labels for each specimen that are to be displayed
#' @param mesh A mesh3d object to be warped to represent shape deformation of the directional and fluctuating components
#' of asymmetry if {warpgrids= TRUE} (see \code{\link{warpRefMesh}}).
#' @param logsz A logical value indicating whether log(size) is used 
#' @param RRPP A logical value to indicate if a randomized residual permutation procedure (RRPP) should be used for statistical tests
#' @param verbose A logical value indicating whether the output is basic or verbose (see Value below)
#' @keywords analysis
#' @keywords visualization
#' @export
#' @return Function returns an ANOVA table of statistical results for size: df, SS, MS, F, Z,Prand.
#' If verbose=TRUE, function returns a list with the following components:
#'  \item{ProcDist.lm}{An ANOVA table as above}
#'  \item{allom.score}{ A matrix of the allometry shape scores}
#'  \item{logSize}{ A matrix of log size}
#'  \item{pred.shape}{A matrix containing the predicted shapes from the regression}
#'  \item{resid.shape}{ The residual shape component (RSC) of the data ("method=CAC" only)}
#' @author Dean Adams and Michael Collyer
#' @references Adams, D.C., F.J. Rohlf, and D.E. Slice. 2013. A field comes of age: geometric morphometrics 
#'   in the 21st century. Hystrix. 24:7-14. 
#' @references Adams, D. C., and A. Nistri. 2010. Ontogenetic convergence and evolution of foot morphology 
#'   in European cave salamanders (Family: Plethodontidae). BMC Evol. Biol. 10:1-10.
#' @references Drake, A. G., and C. P. Klingenberg. 2008. The pace of morphological change: Historical 
#'   transformation of skull shape in St Bernard dogs. Proceedings of the Royal Society B, Biological Sciences 275:71'76.
#' @references Mitteroecker, P., P. Gunz, M. Bernhard, K. Schaefer, and F. L. Bookstein. 2004. 
#'   Comparison of cranial ontogenetic trajectories among great apes and humans. J. Hum. Evol. 46:679-698.
#' @examples
#' data(ratland) 
#' Y.gpa<-gpagen(ratland,PrinAxes=FALSE)    #GPA-alignment
#' 
#' #Using CAC for plot
#' plotAllometry(Y.gpa$coords ~ Y.gpa$Csize, method="CAC", iter=9)
#'
#' #Using Regression Scores for plot
#' plotAllometry(Y.gpa$coords ~ Y.gpa$Csize, method="RegScore", iter=9)
#'
#' #Using predicted allometry curve for plot
#' plotAllometry(Y.gpa$coords ~ Y.gpa$Csize, method="PredLine", iter=9)
plotAllometry<-function(f1, f2 = NULL, method=c("CAC","RegScore","PredLine"),warpgrids=TRUE,
                        iter=249,label=NULL, mesh=NULL, logsz = TRUE, RRPP=FALSE, verbose=FALSE){
  A <- eval(f1[[2]], parent.frame())
  Size <- eval(f1[[3]], parent.frame())
  if(length(dim(A)) == 3)  y <- two.d.array(A) else y <- as.matrix(A)
  if(any(is.na(y))==T) stop("Data matrix contains missing values. Estimate these first (see 'estimate.missing').")
  dat <- data.frame(y, Size)
  cov.mf <- model.frame(~Size, data=dat)
  if(dim(cov.mf)[[2]] > 1) stop("Only a single variable for size can be used as covariate.  Consider using prcoD.lm for multiple variables")
  n<-nrow(cov.mf)
  if(length(cov.mf[[1]]) > n) stop("Only a single variable for size can be used as covariate.  Consider using prcoD.lm for multiple variables")
  if(logsz == TRUE) {
    xlab <- "log(Size)"
    fnew <- as.formula("y~log(Size)")
    cov.mf <- model.frame(fnew, cov.mf)
    print(noquote("Natural log of size is used."))
    } else 
      { 
        xlab <- "Size"
        fnew <- as.formula("y~Size")
        cov.mf <- model.frame(fnew, data=cov.mf)
        print(noquote("Size has not been log transformed."))
      }                                                                                          
  method <- match.arg(method)

  if(!is.null(f2)) {
    fac.mf <- model.frame(f2)
    if(dim(fac.mf)[[2]] > 1) stop("Only a single grouping variable can be used")
    fTerms <- terms(f2, data = fac.mf)
    cTerms <- terms(fnew, data = cov.mf)
    all.terms <- c(attr(cTerms, "term.labels"), attr(fTerms, "term.labels"))
    f3 <- as.formula(paste(" y ~",paste(all.terms, collapse="+")))
    f4 <- as.formula(paste(" y ~",paste(all.terms, collapse="*")))
    
    Xs2 <- mod.mats(f4,dat1=model.frame(f4), keep.order=FALSE)
    Xs1 <- mod.mats(f3,dat1=model.frame(f3), keep.order=FALSE)
    k <- length(Xs2$Xs) - 1
    X2 <- Xs2$Xs[[k+1]]
    X1 <- Xs1$Xs[[k]]
    anova.parts.obs2 <- anova.parts(f4, X=Xs2, Yalt="observed")
    anova.parts.obs1 <- anova.parts(f3, X=Xs1, Yalt="observed")
    anova.tab2 <-anova.parts.obs2$table 
    anova.tab <-anova.parts.obs1$table 
    SS.obs <- anova.parts.obs2$SS[1:k]
    P <- array(0, c(k, 1, iter+1))
    P[,,1] <- SS.obs
    for(i in 1: iter){
      if(RRPP == TRUE) {
        SSr <- SS.random(y, Xs2, SS.obs, Yalt = "RRPP")
      } else {
        SSr <- SS.random(y, Xs2, SS.obs, Yalt = "resample")
      }
      P[,,i+1] <- SSr$SS
    }
    P.val <- Pval.matrix(P)
    Z <- Effect.size.matrix(P)
    anova.tab2 <- data.frame(anova.tab2, Z = c(Z, NA, NA), P.value = c(P.val, NA, NA))
    anova.tab <- data.frame(anova.tab, Z = c(Z[1:(k-1)], NA, NA), P.value = c(P.val[1:(k-1)], NA, NA))
      
  } else {
    fac.mf <- NULL 
    Xs <- mod.mats(fnew,cov.mf, keep.order=FALSE)
    k <- length(Xs$Xs) - 1
    X <- Xs$Xs[[k+1]]
    anova.parts.obs <- anova.parts(fnew, X=Xs, Yalt="observed")
    anova.tab <-anova.parts.obs$table
    SS.obs <- anova.parts.obs$SS[1:k]
    P <- array(0, c(k, 1, iter+1))
    P[,,1] <- SS.obs
    for(i in 1: iter){
      if(RRPP == TRUE) {
        SSr <- SS.random(y, Xs, SS.obs, Yalt = "RRPP")
      } else {
        SSr <- SS.random(y, Xs, SS.obs, Yalt = "resample")
      }
      P[,,i+1] <- SSr$SS
    }
    P.val <- Pval.matrix(P)
    Z <- Effect.size.matrix(P)
    anova.tab <- data.frame(anova.tab, Z = c(Z, NA, NA), P.value = c(P.val, NA, NA))
  }
  
  if(is.null(f2)){
    y.mn<-predict(lm(y~1))
    B<-anova.parts.obs$B
    yhat<-X%*%B
  }
  if(!is.null(f2)){
    y.mn<-predict(lm(y~model.matrix(fac.mf) - 1))
    B<-coef(lm(y~X1 -1))
    yhat<-predict(lm(y~X2 - 1))
    if(anova.tab2[3,7]>0.05){
      yhat<-predict(lm(y~X1 - 1))      
    }
  } 
  asp = NULL
  if(anova.tab[1,7]>0.05){ asp <- 1}
  y.cent<-y-y.mn
  size<-cov.mf[[2]]
  a<-(t(y.cent)%*%size)%*%(1/(t(size)%*%size)); a<-a%*%(1/sqrt(t(a)%*%a))
  CAC<-y.cent%*%a  
  resid<-y.cent%*%(diag(dim(y.cent)[2])-a%*%t(a))
  RSC<-prcomp(resid)$x
  Reg.proj<-y%*%B[2,]%*%sqrt(solve(t(B[2,])%*%B[2,])) 
  pred.val<-prcomp(yhat)$x[,1] 
  Ahat<-arrayspecs(yhat,dim(A)[1],dim(A)[2])
  ref<-mshape(A)
  pt.cols <- as.numeric(fac.mf[[1]])
  if(method!="CAC"){
    layout(matrix(c(2,1,1,1,1,1,1,1,3),3,3))   
    if(method=="RegScore"){
      plot(size,Reg.proj,xlab=xlab, ylab="Shape (Regression Score)",pch=21,bg="black",cex=1.25, asp=asp)
      if(!is.null(f2)){points(size,Reg.proj,pch=21,bg=pt.cols,cex=1.25)}
      if (length(label!=0)) {
        if(isTRUE(label)){text(size,Reg.proj,seq(1, n),adj=c(-0.7,-0.7)) }
        else{text(size,Reg.proj,label,adj=c(-0.1,-0.1))}
      }
      if(is.null(f2)){
        if(warpgrids==T && dim(A)[2]==2){
          arrows(min(size), (0.7*max(Reg.proj)), min(size), 0, length = 0.1,lwd = 2)
          arrows(max(size), (0.7 * min(Reg.proj)), max(size), 0, length = 0.1,lwd = 2)
        }
      }
    } 
    if(method=="PredLine"){
      plot(size,pred.val,xlab=xlab, ylab="Shape (Predicted)",pch=21,bg="black",cex=1.25, asp=asp)
      if(!is.null(f2)){points(size,pred.val,pch=21,bg=pt.cols,cex=1.25)}
      if (length(label!=0)) {
        if(isTRUE(label)){text(size,pred.val,seq(1, n),adj=c(-0.7,-0.7)) }
        else{text(size,pred.val,label,adj=c(-0.1,-0.1))}
      }
      if(is.null(f2)){
        if(warpgrids==T && dim(A)[2]==2){
          arrows(min(size), (0.7*max(pred.val)), min(size), 0, length = 0.1,lwd = 2)
          arrows(max(size), (0.7 * min(pred.val)), max(size), 0, length = 0.1,lwd = 2)
        }
      }
    }
    if(is.null(f2)){
      if(warpgrids==T && dim(A)[2]==2){
        tps(ref,Ahat[,,which.min(size)],20)
        tps(ref,Ahat[,,which.max(size)],20)
      }
    }
    layout(1)    
  }
  if(method=="CAC"){
    layout(matrix(c(3,1,1,1,1,1,1,1,4,2,2,2,2,2,2,2,2,2),3,6))   
    plot(size,CAC,xlab=xlab, ylab="CAC",pch=21,bg="black",cex=1.25, asp=asp)
    if(is.null(f2)){
      if(warpgrids==T && dim(A)[2]==2){
        arrows(min(size), (0.7*max(CAC)), min(size), 0, length = 0.1,lwd = 2)
        arrows(max(size), (0.7 * min(CAC)), max(size), 0, length = 0.1,lwd = 2)
      }
    }
    if(!is.null(f2)){points(size,CAC,pch=21,bg=pt.cols,cex=1.25)}
    if (length(label!=0)) {
      if(isTRUE(label)){text(size,CAC,seq(1, n),adj=c(-0.7,-0.7)) }
      else{text(size,CAC,label,adj=c(-0.1,-0.1))}
    }
    plot(CAC,RSC[,1], xlab="CAC",ylab="RSC 1", pch=21,bg="black",cex=1.25, asp=asp)
    if(!is.null(f2)){points(CAC,RSC[,1],pch=21,bg=pt.cols,cex=1.25)}
    if (length(label!=0)) {
      if(isTRUE(label)){text(CAC,RSC,seq(1, n),adj=c(-0.7,-0.7)) }
      else{text(CAC,RSC,label,adj=c(-0.1,-0.1))}
    }
    if(is.null(f2)){
      if(warpgrids==T && dim(A)[2]==2){
        tps(ref,Ahat[,,which.min(size)],20)
        tps(ref,Ahat[,,which.max(size)],20)
      }
    }
    layout(1)
  }
  if(warpgrids==T && dim(A)[2]==3){
    if (is.null(mesh)==TRUE){
      open3d()
      plot3d(Ahat[,,which.min(size)],type="s",col="gray",main="Shape at minimum size",size=1.25,aspect=FALSE)
      open3d()
      plot3d(Ahat[,,which.max(size)],type="s",col="gray",main="Shape at maximum size",size=1.25,aspect=FALSE)
    }
    if(is.null(mesh)==FALSE){
      plotRefToTarget(ref, Ahat[,,which.min(size)], mesh, method = "surface")
      title3d(main="Shape at minimum size")
      plotRefToTarget(ref, Ahat[,,which.max(size)], mesh, method = "surface")
      title3d(main="Shape at maximum size")
    }
  }
  
  if(RRPP == TRUE) {anova.title = "\nRandomized Residual Permutation Procedure used\n"
  } else {anova.title = "\nRandomization of Raw Values used\n"}
  attr(anova.tab, "heading") <- paste("\nType I (Sequential) Sums of Squares and Cross-products\n",anova.title)
  class(anova.tab) <- c("anova", class(anova.tab))
  if(!is.null(f2)){
    attr(anova.tab2, "heading") <- paste("\nType I (Sequential) Sums of Squares and Cross-products\n",anova.title)
    class(anova.tab2) <- c("anova", class(anova.tab))
  }
  
  if(verbose==TRUE){ 
    if(method=="CAC") return(list(allom.score=CAC,resid.shape=RSC,logSize=log(Size),ProcDist.lm=anova.tab,pred.shape=Ahat))
    if(method=="RegScore") return(list(allom.score=Reg.proj,logSize=log(Size),ProcDist.lm=anova.tab,pred.shape=Ahat))
    if(method=="PredLine") return(list(allom.score=pred.val,logSize=log(Size),ProcDist.lm=anova.tab2,pred.shape=Ahat))
  }
  if(verbose==FALSE) return(ProcDist.lm=anova.tab)
}
=======
#' Plot allometric patterns in landmark data
#'
#' Function plots allometry curves for a set of specimens
#'
#' The function performs a regression of shape on size, and generates a plot that describes the 
#' multivariate relationship between size and shape 
#'   derived from landmark data (i.e., allometry). It is assumed that the landmarks have previously been 
#'   aligned using Generalized Procrustes Analysis (GPA) [e.g., with \code{\link{gpagen}}]. The abscissa 
#'   of the plot is size (or log of size) while the ordinate represents shape [NOTE: the function takes the 
#'   input size and performed log-transformation automatically by default (logsz = TRUE), as log(Size) should be used]. 
#'   Three complementary approaches can be implemented to visualize allometry: 
#'  \enumerate{
#'   \item {If "method=CAC" (the default) the function calculates the 
#'   common allometric component of the shape data, which is an estimate of the average allometric trend 
#'   within groups (Mitteroecker et al. 2004). The function also calculates the residual shape component (RSC) for 
#'   the data.}
#'   \item {If "method=RegScore" the function calculates shape scores 
#'   from the regression of shape on size, and plots these versus size (Drake and Klingenberg 2008). 
#'   For a single group, these shape scores are mathematically identical to the CAC (Adams et al. 2013).}
#'   \item {If "method=PredLine" the function calculates predicted values from a regression of shape on size, and 
#'   plots the first principal component of the predicted values versus size as a stylized graphic of the 
#'   allometric trend (Adams and Nistri 2010). }
#'   }
#'   For all methods, both centroid size and allometry scores are returned. Optionally, deformation grids can be 
#'   requested, which display the shape of the smallest and largest specimens relative to the average specimen (using 
#'   'warpgrids=T' or 'warpgrids=F'). 
#'   Finally, if groups are provided, the above approaches are implemented while 
#'   accounting for within-group patterns of covariation (see references for explanation). In this case,
#'   the regression is of the form: shape~size+groups (Note: to examine the interaction term use \code{\link{procD.lm}}).
#'   Specimens from each group are plotted using distinct colors based on the order in which the groups are
#'   found in the dataset, and using R's standard color palette: black, red, green, blue, cyan, magenta,
#'   yellow, and gray. 
#'
#' @param f1 A formula (of the form shape ~ size); shape can be a matrix (n x [p1 x k]) or 3D array (p1 x k x n) containing 
#' GPA-aligned coordinates for the specimens
#' @param f2 An optional right hand formula for groups (e.g., ~ groups); must be a single factor
#' @param method Method for estimating allometric shape components; see below for details
#' @param warpgrids A logical value indicating whether deformation grids for small and large shapes 
#'  should be displayed (note: if groups are provided no TPS grids are shown)
#' @param iter Number of iterations for significance testing
#' @param label An optional vector indicating labels for each specimen that are to be displayed
#' @param mesh A mesh3d object to be warped to represent shape deformation of the minimum and maximum size if {warpgrids= TRUE} (see \code{\link{warpRefMesh}}).
#' @param logsz A logical value indicating whether log(size) is used 
#' @param RRPP A logical value to indicate if a randomized residual permutation procedure (RRPP) should be used for statistical tests
#' @param verbose A logical value indicating whether the output is basic or verbose (see Value below)
#' @keywords analysis
#' @keywords visualization
#' @export
#' @return Function returns an ANOVA table of statistical results for size: df, SS, MS, F, Z,Prand.
#' If verbose=TRUE, function returns a list with the following components:
#'  \item{ProcDist.lm}{An ANOVA table as above}
#'  \item{allom.score}{ A matrix of the allometry shape scores}
#'  \item{logSize}{ A matrix of log size}
#'  \item{pred.shape}{A matrix containing the predicted shapes from the regression}
#'  \item{resid.shape}{ The residual shape component (RSC) of the data ("method=CAC" only)}
#' @author Dean Adams and Michael Collyer
#' @references Adams, D.C., F.J. Rohlf, and D.E. Slice. 2013. A field comes of age: geometric morphometrics 
#'   in the 21st century. Hystrix. 24:7-14. 
#' @references Adams, D. C., and A. Nistri. 2010. Ontogenetic convergence and evolution of foot morphology 
#'   in European cave salamanders (Family: Plethodontidae). BMC Evol. Biol. 10:1-10.
#' @references Drake, A. G., and C. P. Klingenberg. 2008. The pace of morphological change: Historical 
#'   transformation of skull shape in St Bernard dogs. Proceedings of the Royal Society B, Biological Sciences 275:71'76.
#' @references Mitteroecker, P., P. Gunz, M. Bernhard, K. Schaefer, and F. L. Bookstein. 2004. 
#'   Comparison of cranial ontogenetic trajectories among great apes and humans. J. Hum. Evol. 46:679-698.
#' @examples
#' data(ratland) 
#' Y.gpa<-gpagen(ratland,PrinAxes=FALSE)    #GPA-alignment
#' 
#' #Using CAC for plot
#' plotAllometry(Y.gpa$coords ~ Y.gpa$Csize, method="CAC", iter=9)
#'
#' #Using Regression Scores for plot
#' plotAllometry(Y.gpa$coords ~ Y.gpa$Csize, method="RegScore", iter=9)
#'
#' #Using predicted allometry curve for plot
#' plotAllometry(Y.gpa$coords ~ Y.gpa$Csize, method="PredLine", iter=9)
plotAllometry<-function(f1, f2 = NULL, method=c("CAC","RegScore","PredLine"),warpgrids=TRUE,
                        iter=249,label=NULL, mesh=NULL, logsz = TRUE, RRPP=FALSE, verbose=FALSE){
  A <- eval(f1[[2]], parent.frame())
  Size <- eval(f1[[3]], parent.frame())
  if(length(dim(A)) == 3)  y <- two.d.array(A) else y <- as.matrix(A)
  if(any(is.na(y))==T) stop("Data matrix contains missing values. Estimate these first (see 'estimate.missing').")
  dat <- data.frame(y, Size)
  cov.mf <- model.frame(~Size, data=dat)
  if(dim(cov.mf)[[2]] > 1) stop("Only a single variable for size can be used as covariate.  Consider using prcoD.lm for multiple variables")
  n<-nrow(cov.mf)
  if(length(cov.mf[[1]]) > n) stop("Only a single variable for size can be used as covariate.  Consider using prcoD.lm for multiple variables")
  if(logsz == TRUE) {
    xlab <- "log(Size)"
    fnew <- as.formula("y~log(Size)")
    cov.mf <- model.frame(fnew, cov.mf)
    print(noquote("Natural log of size is used."))
    } else 
      { 
        xlab <- "Size"
        fnew <- as.formula("y~Size")
        cov.mf <- model.frame(fnew, data=cov.mf)
        print(noquote("Size has not been log transformed."))
      }                                                                                          
  method <- match.arg(method)

  if(!is.null(f2)) {
    fac.mf <- model.frame(f2)
    if(dim(fac.mf)[[2]] > 1) stop("Only a single grouping variable can be used")
    fTerms <- terms(f2, data = fac.mf)
    cTerms <- terms(fnew, data = cov.mf)
    all.terms <- c(attr(cTerms, "term.labels"), attr(fTerms, "term.labels"))
    f3 <- as.formula(paste(" y ~",paste(all.terms, collapse="+")))
    f4 <- as.formula(paste(" y ~",paste(all.terms, collapse="*")))
    
    Xs2 <- mod.mats(f4,dat1=model.frame(f4), keep.order=FALSE)
    Xs1 <- mod.mats(f3,dat1=model.frame(f3), keep.order=FALSE)
    k <- length(Xs2$Xs) - 1
    X2 <- Xs2$Xs[[k+1]]
    X1 <- Xs1$Xs[[k]]
    anova.parts.obs2 <- anova.parts(f4, X=Xs2, Yalt="observed")
    anova.parts.obs1 <- anova.parts(f3, X=Xs1, Yalt="observed")
    anova.tab2 <-anova.parts.obs2$table 
    anova.tab <-anova.parts.obs1$table 
    SS.obs <- anova.parts.obs2$SS[1:k]
    P <- array(0, c(k, 1, iter+1))
    P[,,1] <- SS.obs
    for(i in 1: iter){
      if(RRPP == TRUE) {
        SSr <- SS.random(y, Xs2, SS.obs, Yalt = "RRPP")
      } else {
        SSr <- SS.random(y, Xs2, SS.obs, Yalt = "resample")
      }
      P[,,i+1] <- SSr$SS
    }
    P.val <- Pval.matrix(P)
    Z <- Effect.size.matrix(P)
    anova.tab2 <- data.frame(anova.tab2, Z = c(Z, NA, NA), P.value = c(P.val, NA, NA))
    anova.tab <- data.frame(anova.tab, Z = c(Z[1:(k-1)], NA, NA), P.value = c(P.val[1:(k-1)], NA, NA))
      
  } else {
    fac.mf <- NULL 
    Xs <- mod.mats(fnew,cov.mf, keep.order=FALSE)
    k <- length(Xs$Xs) - 1
    X <- Xs$Xs[[k+1]]
    anova.parts.obs <- anova.parts(fnew, X=Xs, Yalt="observed")
    anova.tab <-anova.parts.obs$table
    SS.obs <- anova.parts.obs$SS[1:k]
    P <- array(0, c(k, 1, iter+1))
    P[,,1] <- SS.obs
    for(i in 1: iter){
      if(RRPP == TRUE) {
        SSr <- SS.random(y, Xs, SS.obs, Yalt = "RRPP")
      } else {
        SSr <- SS.random(y, Xs, SS.obs, Yalt = "resample")
      }
      P[,,i+1] <- SSr$SS
    }
    P.val <- Pval.matrix(P)
    Z <- Effect.size.matrix(P)
    anova.tab <- data.frame(anova.tab, Z = c(Z, NA, NA), P.value = c(P.val, NA, NA))
  }
  
  if(is.null(f2)){
    y.mn<-predict(lm(y~1))
    B<-anova.parts.obs$B
    yhat<-X%*%B
  }
  if(!is.null(f2)){
    y.mn<-predict(lm(y~model.matrix(fac.mf) - 1))
    B<-coef(lm(y~X1 -1))
    yhat<-predict(lm(y~X2 - 1))
    if(anova.tab2[3,7]>0.05){
      yhat<-predict(lm(y~X1 - 1))      
    }
  } 
  asp = NULL
  if(anova.tab[1,7]>0.05){ asp <- 1}
  y.cent<-y-y.mn
  size<-cov.mf[[2]]
  a<-(t(y.cent)%*%size)%*%(1/(t(size)%*%size)); a<-a%*%(1/sqrt(t(a)%*%a))
  CAC<-y.cent%*%a  
  resid<-y.cent%*%(diag(dim(y.cent)[2])-a%*%t(a))
  RSC<-prcomp(resid)$x
  Reg.proj<-y%*%B[2,]%*%sqrt(solve(t(B[2,])%*%B[2,])) 
  pred.val<-prcomp(yhat)$x[,1] 
  Ahat<-arrayspecs(yhat,dim(A)[1],dim(A)[2])
  ref<-mshape(A)
  pt.cols <- as.numeric(fac.mf[[1]])
  if(method!="CAC"){
    layout(matrix(c(2,1,1,1,1,1,1,1,3),3,3))   
    if(method=="RegScore"){
      plot(size,Reg.proj,xlab=xlab, ylab="Shape (Regression Score)",pch=21,bg="black",cex=1.25, asp=asp)
      if(!is.null(f2)){points(size,Reg.proj,pch=21,bg=pt.cols,cex=1.25)}
      if (length(label!=0)) {
        if(isTRUE(label)){text(size,Reg.proj,seq(1, n),adj=c(-0.7,-0.7)) }
        else{text(size,Reg.proj,label,adj=c(-0.1,-0.1))}
      }
      if(is.null(f2)){
        if(warpgrids==T && dim(A)[2]==2){
          arrows(min(size), (0.7*max(Reg.proj)), min(size), 0, length = 0.1,lwd = 2)
          arrows(max(size), (0.7 * min(Reg.proj)), max(size), 0, length = 0.1,lwd = 2)
        }
      }
    } 
    if(method=="PredLine"){
      plot(size,pred.val,xlab=xlab, ylab="Shape (Predicted)",pch=21,bg="black",cex=1.25, asp=asp)
      if(!is.null(f2)){points(size,pred.val,pch=21,bg=pt.cols,cex=1.25)}
      if (length(label!=0)) {
        if(isTRUE(label)){text(size,pred.val,seq(1, n),adj=c(-0.7,-0.7)) }
        else{text(size,pred.val,label,adj=c(-0.1,-0.1))}
      }
      if(is.null(f2)){
        if(warpgrids==T && dim(A)[2]==2){
          arrows(min(size), (0.7*max(pred.val)), min(size), 0, length = 0.1,lwd = 2)
          arrows(max(size), (0.7 * min(pred.val)), max(size), 0, length = 0.1,lwd = 2)
        }
      }
    }
    if(is.null(f2)){
      if(warpgrids==T && dim(A)[2]==2){
        tps(ref,Ahat[,,which.min(size)],20)
        tps(ref,Ahat[,,which.max(size)],20)
      }
    }
    layout(1)    
  }
  if(method=="CAC"){
    layout(matrix(c(3,1,1,1,1,1,1,1,4,2,2,2,2,2,2,2,2,2),3,6))   
    plot(size,CAC,xlab=xlab, ylab="CAC",pch=21,bg="black",cex=1.25, asp=asp)
    if(is.null(f2)){
      if(warpgrids==T && dim(A)[2]==2){
        arrows(min(size), (0.7*max(CAC)), min(size), 0, length = 0.1,lwd = 2)
        arrows(max(size), (0.7 * min(CAC)), max(size), 0, length = 0.1,lwd = 2)
      }
    }
    if(!is.null(f2)){points(size,CAC,pch=21,bg=pt.cols,cex=1.25)}
    if (length(label!=0)) {
      if(isTRUE(label)){text(size,CAC,seq(1, n),adj=c(-0.7,-0.7)) }
      else{text(size,CAC,label,adj=c(-0.1,-0.1))}
    }
    plot(CAC,RSC[,1], xlab="CAC",ylab="RSC 1", pch=21,bg="black",cex=1.25, asp=asp)
    if(!is.null(f2)){points(CAC,RSC[,1],pch=21,bg=pt.cols,cex=1.25)}
    if (length(label!=0)) {
      if(isTRUE(label)){text(CAC,RSC,seq(1, n),adj=c(-0.7,-0.7)) }
      else{text(CAC,RSC,label,adj=c(-0.1,-0.1))}
    }
    if(is.null(f2)){
      if(warpgrids==T && dim(A)[2]==2){
        tps(ref,Ahat[,,which.min(size)],20)
        tps(ref,Ahat[,,which.max(size)],20)
      }
    }
    layout(1)
  }
  if(warpgrids==T && dim(A)[2]==3){
    if (is.null(mesh)==TRUE){
      open3d()
      plot3d(Ahat[,,which.min(size)],type="s",col="gray",main="Shape at minimum size",size=1.25,aspect=FALSE)
      open3d()
      plot3d(Ahat[,,which.max(size)],type="s",col="gray",main="Shape at maximum size",size=1.25,aspect=FALSE)
    }
    if(is.null(mesh)==FALSE){
      plotRefToTarget(ref, Ahat[,,which.min(size)], mesh, method = "surface")
      title3d(main="Shape at minimum size")
      plotRefToTarget(ref, Ahat[,,which.max(size)], mesh, method = "surface")
      title3d(main="Shape at maximum size")
    }
  }
  
  if(RRPP == TRUE) {anova.title = "\nRandomized Residual Permutation Procedure used\n"
  } else {anova.title = "\nRandomization of Raw Values used\n"}
  attr(anova.tab, "heading") <- paste("\nType I (Sequential) Sums of Squares and Cross-products\n",anova.title)
  class(anova.tab) <- c("anova", class(anova.tab))
  if(!is.null(f2)){
    attr(anova.tab2, "heading") <- paste("\nType I (Sequential) Sums of Squares and Cross-products\n",anova.title)
    class(anova.tab2) <- c("anova", class(anova.tab))
  }
  
  if(verbose==TRUE){ 
    if(method=="CAC") return(list(allom.score=CAC,resid.shape=RSC,logSize=log(Size),ProcDist.lm=anova.tab,pred.shape=Ahat))
    if(method=="RegScore") return(list(allom.score=Reg.proj,logSize=log(Size),ProcDist.lm=anova.tab,pred.shape=Ahat))
    if(method=="PredLine") return(list(allom.score=pred.val,logSize=log(Size),ProcDist.lm=anova.tab2,pred.shape=Ahat))
  }
  if(verbose==FALSE) return(ProcDist.lm=anova.tab)
}
>>>>>>> a70265d2
<|MERGE_RESOLUTION|>--- conflicted
+++ resolved
@@ -1,4 +1,3 @@
-<<<<<<< HEAD
 #' Plot allometric patterns in landmark data
 #'
 #' Function plots allometry curves for a set of specimens
@@ -30,8 +29,7 @@
 #'   the regression is of the form: shape~size+groups (Note: to examine the interaction term use \code{\link{procD.lm}}).
 #'   Specimens from each group are plotted using distinct colors based on the order in which the groups are
 #'   found in the dataset, and using R's standard color palette: black, red, green, blue, cyan, magenta,
-#'   yellow, and gray. NOTE: to change the colors of the groups, simply substitute a vector of the desired colors for 
-#'   each specimen.
+#'   yellow, and gray. 
 #'
 #' @param f1 A formula (of the form shape ~ size); shape can be a matrix (n x [p1 x k]) or 3D array (p1 x k x n) containing 
 #' GPA-aligned coordinates for the specimens
@@ -41,8 +39,7 @@
 #'  should be displayed (note: if groups are provided no TPS grids are shown)
 #' @param iter Number of iterations for significance testing
 #' @param label An optional vector indicating labels for each specimen that are to be displayed
-#' @param mesh A mesh3d object to be warped to represent shape deformation of the directional and fluctuating components
-#' of asymmetry if {warpgrids= TRUE} (see \code{\link{warpRefMesh}}).
+#' @param mesh A mesh3d object to be warped to represent shape deformation of the minimum and maximum size if {warpgrids= TRUE} (see \code{\link{warpRefMesh}}).
 #' @param logsz A logical value indicating whether log(size) is used 
 #' @param RRPP A logical value to indicate if a randomized residual permutation procedure (RRPP) should be used for statistical tests
 #' @param verbose A logical value indicating whether the output is basic or verbose (see Value below)
@@ -281,287 +278,4 @@
     if(method=="PredLine") return(list(allom.score=pred.val,logSize=log(Size),ProcDist.lm=anova.tab2,pred.shape=Ahat))
   }
   if(verbose==FALSE) return(ProcDist.lm=anova.tab)
-}
-=======
-#' Plot allometric patterns in landmark data
-#'
-#' Function plots allometry curves for a set of specimens
-#'
-#' The function performs a regression of shape on size, and generates a plot that describes the 
-#' multivariate relationship between size and shape 
-#'   derived from landmark data (i.e., allometry). It is assumed that the landmarks have previously been 
-#'   aligned using Generalized Procrustes Analysis (GPA) [e.g., with \code{\link{gpagen}}]. The abscissa 
-#'   of the plot is size (or log of size) while the ordinate represents shape [NOTE: the function takes the 
-#'   input size and performed log-transformation automatically by default (logsz = TRUE), as log(Size) should be used]. 
-#'   Three complementary approaches can be implemented to visualize allometry: 
-#'  \enumerate{
-#'   \item {If "method=CAC" (the default) the function calculates the 
-#'   common allometric component of the shape data, which is an estimate of the average allometric trend 
-#'   within groups (Mitteroecker et al. 2004). The function also calculates the residual shape component (RSC) for 
-#'   the data.}
-#'   \item {If "method=RegScore" the function calculates shape scores 
-#'   from the regression of shape on size, and plots these versus size (Drake and Klingenberg 2008). 
-#'   For a single group, these shape scores are mathematically identical to the CAC (Adams et al. 2013).}
-#'   \item {If "method=PredLine" the function calculates predicted values from a regression of shape on size, and 
-#'   plots the first principal component of the predicted values versus size as a stylized graphic of the 
-#'   allometric trend (Adams and Nistri 2010). }
-#'   }
-#'   For all methods, both centroid size and allometry scores are returned. Optionally, deformation grids can be 
-#'   requested, which display the shape of the smallest and largest specimens relative to the average specimen (using 
-#'   'warpgrids=T' or 'warpgrids=F'). 
-#'   Finally, if groups are provided, the above approaches are implemented while 
-#'   accounting for within-group patterns of covariation (see references for explanation). In this case,
-#'   the regression is of the form: shape~size+groups (Note: to examine the interaction term use \code{\link{procD.lm}}).
-#'   Specimens from each group are plotted using distinct colors based on the order in which the groups are
-#'   found in the dataset, and using R's standard color palette: black, red, green, blue, cyan, magenta,
-#'   yellow, and gray. 
-#'
-#' @param f1 A formula (of the form shape ~ size); shape can be a matrix (n x [p1 x k]) or 3D array (p1 x k x n) containing 
-#' GPA-aligned coordinates for the specimens
-#' @param f2 An optional right hand formula for groups (e.g., ~ groups); must be a single factor
-#' @param method Method for estimating allometric shape components; see below for details
-#' @param warpgrids A logical value indicating whether deformation grids for small and large shapes 
-#'  should be displayed (note: if groups are provided no TPS grids are shown)
-#' @param iter Number of iterations for significance testing
-#' @param label An optional vector indicating labels for each specimen that are to be displayed
-#' @param mesh A mesh3d object to be warped to represent shape deformation of the minimum and maximum size if {warpgrids= TRUE} (see \code{\link{warpRefMesh}}).
-#' @param logsz A logical value indicating whether log(size) is used 
-#' @param RRPP A logical value to indicate if a randomized residual permutation procedure (RRPP) should be used for statistical tests
-#' @param verbose A logical value indicating whether the output is basic or verbose (see Value below)
-#' @keywords analysis
-#' @keywords visualization
-#' @export
-#' @return Function returns an ANOVA table of statistical results for size: df, SS, MS, F, Z,Prand.
-#' If verbose=TRUE, function returns a list with the following components:
-#'  \item{ProcDist.lm}{An ANOVA table as above}
-#'  \item{allom.score}{ A matrix of the allometry shape scores}
-#'  \item{logSize}{ A matrix of log size}
-#'  \item{pred.shape}{A matrix containing the predicted shapes from the regression}
-#'  \item{resid.shape}{ The residual shape component (RSC) of the data ("method=CAC" only)}
-#' @author Dean Adams and Michael Collyer
-#' @references Adams, D.C., F.J. Rohlf, and D.E. Slice. 2013. A field comes of age: geometric morphometrics 
-#'   in the 21st century. Hystrix. 24:7-14. 
-#' @references Adams, D. C., and A. Nistri. 2010. Ontogenetic convergence and evolution of foot morphology 
-#'   in European cave salamanders (Family: Plethodontidae). BMC Evol. Biol. 10:1-10.
-#' @references Drake, A. G., and C. P. Klingenberg. 2008. The pace of morphological change: Historical 
-#'   transformation of skull shape in St Bernard dogs. Proceedings of the Royal Society B, Biological Sciences 275:71'76.
-#' @references Mitteroecker, P., P. Gunz, M. Bernhard, K. Schaefer, and F. L. Bookstein. 2004. 
-#'   Comparison of cranial ontogenetic trajectories among great apes and humans. J. Hum. Evol. 46:679-698.
-#' @examples
-#' data(ratland) 
-#' Y.gpa<-gpagen(ratland,PrinAxes=FALSE)    #GPA-alignment
-#' 
-#' #Using CAC for plot
-#' plotAllometry(Y.gpa$coords ~ Y.gpa$Csize, method="CAC", iter=9)
-#'
-#' #Using Regression Scores for plot
-#' plotAllometry(Y.gpa$coords ~ Y.gpa$Csize, method="RegScore", iter=9)
-#'
-#' #Using predicted allometry curve for plot
-#' plotAllometry(Y.gpa$coords ~ Y.gpa$Csize, method="PredLine", iter=9)
-plotAllometry<-function(f1, f2 = NULL, method=c("CAC","RegScore","PredLine"),warpgrids=TRUE,
-                        iter=249,label=NULL, mesh=NULL, logsz = TRUE, RRPP=FALSE, verbose=FALSE){
-  A <- eval(f1[[2]], parent.frame())
-  Size <- eval(f1[[3]], parent.frame())
-  if(length(dim(A)) == 3)  y <- two.d.array(A) else y <- as.matrix(A)
-  if(any(is.na(y))==T) stop("Data matrix contains missing values. Estimate these first (see 'estimate.missing').")
-  dat <- data.frame(y, Size)
-  cov.mf <- model.frame(~Size, data=dat)
-  if(dim(cov.mf)[[2]] > 1) stop("Only a single variable for size can be used as covariate.  Consider using prcoD.lm for multiple variables")
-  n<-nrow(cov.mf)
-  if(length(cov.mf[[1]]) > n) stop("Only a single variable for size can be used as covariate.  Consider using prcoD.lm for multiple variables")
-  if(logsz == TRUE) {
-    xlab <- "log(Size)"
-    fnew <- as.formula("y~log(Size)")
-    cov.mf <- model.frame(fnew, cov.mf)
-    print(noquote("Natural log of size is used."))
-    } else 
-      { 
-        xlab <- "Size"
-        fnew <- as.formula("y~Size")
-        cov.mf <- model.frame(fnew, data=cov.mf)
-        print(noquote("Size has not been log transformed."))
-      }                                                                                          
-  method <- match.arg(method)
-
-  if(!is.null(f2)) {
-    fac.mf <- model.frame(f2)
-    if(dim(fac.mf)[[2]] > 1) stop("Only a single grouping variable can be used")
-    fTerms <- terms(f2, data = fac.mf)
-    cTerms <- terms(fnew, data = cov.mf)
-    all.terms <- c(attr(cTerms, "term.labels"), attr(fTerms, "term.labels"))
-    f3 <- as.formula(paste(" y ~",paste(all.terms, collapse="+")))
-    f4 <- as.formula(paste(" y ~",paste(all.terms, collapse="*")))
-    
-    Xs2 <- mod.mats(f4,dat1=model.frame(f4), keep.order=FALSE)
-    Xs1 <- mod.mats(f3,dat1=model.frame(f3), keep.order=FALSE)
-    k <- length(Xs2$Xs) - 1
-    X2 <- Xs2$Xs[[k+1]]
-    X1 <- Xs1$Xs[[k]]
-    anova.parts.obs2 <- anova.parts(f4, X=Xs2, Yalt="observed")
-    anova.parts.obs1 <- anova.parts(f3, X=Xs1, Yalt="observed")
-    anova.tab2 <-anova.parts.obs2$table 
-    anova.tab <-anova.parts.obs1$table 
-    SS.obs <- anova.parts.obs2$SS[1:k]
-    P <- array(0, c(k, 1, iter+1))
-    P[,,1] <- SS.obs
-    for(i in 1: iter){
-      if(RRPP == TRUE) {
-        SSr <- SS.random(y, Xs2, SS.obs, Yalt = "RRPP")
-      } else {
-        SSr <- SS.random(y, Xs2, SS.obs, Yalt = "resample")
-      }
-      P[,,i+1] <- SSr$SS
-    }
-    P.val <- Pval.matrix(P)
-    Z <- Effect.size.matrix(P)
-    anova.tab2 <- data.frame(anova.tab2, Z = c(Z, NA, NA), P.value = c(P.val, NA, NA))
-    anova.tab <- data.frame(anova.tab, Z = c(Z[1:(k-1)], NA, NA), P.value = c(P.val[1:(k-1)], NA, NA))
-      
-  } else {
-    fac.mf <- NULL 
-    Xs <- mod.mats(fnew,cov.mf, keep.order=FALSE)
-    k <- length(Xs$Xs) - 1
-    X <- Xs$Xs[[k+1]]
-    anova.parts.obs <- anova.parts(fnew, X=Xs, Yalt="observed")
-    anova.tab <-anova.parts.obs$table
-    SS.obs <- anova.parts.obs$SS[1:k]
-    P <- array(0, c(k, 1, iter+1))
-    P[,,1] <- SS.obs
-    for(i in 1: iter){
-      if(RRPP == TRUE) {
-        SSr <- SS.random(y, Xs, SS.obs, Yalt = "RRPP")
-      } else {
-        SSr <- SS.random(y, Xs, SS.obs, Yalt = "resample")
-      }
-      P[,,i+1] <- SSr$SS
-    }
-    P.val <- Pval.matrix(P)
-    Z <- Effect.size.matrix(P)
-    anova.tab <- data.frame(anova.tab, Z = c(Z, NA, NA), P.value = c(P.val, NA, NA))
-  }
-  
-  if(is.null(f2)){
-    y.mn<-predict(lm(y~1))
-    B<-anova.parts.obs$B
-    yhat<-X%*%B
-  }
-  if(!is.null(f2)){
-    y.mn<-predict(lm(y~model.matrix(fac.mf) - 1))
-    B<-coef(lm(y~X1 -1))
-    yhat<-predict(lm(y~X2 - 1))
-    if(anova.tab2[3,7]>0.05){
-      yhat<-predict(lm(y~X1 - 1))      
-    }
-  } 
-  asp = NULL
-  if(anova.tab[1,7]>0.05){ asp <- 1}
-  y.cent<-y-y.mn
-  size<-cov.mf[[2]]
-  a<-(t(y.cent)%*%size)%*%(1/(t(size)%*%size)); a<-a%*%(1/sqrt(t(a)%*%a))
-  CAC<-y.cent%*%a  
-  resid<-y.cent%*%(diag(dim(y.cent)[2])-a%*%t(a))
-  RSC<-prcomp(resid)$x
-  Reg.proj<-y%*%B[2,]%*%sqrt(solve(t(B[2,])%*%B[2,])) 
-  pred.val<-prcomp(yhat)$x[,1] 
-  Ahat<-arrayspecs(yhat,dim(A)[1],dim(A)[2])
-  ref<-mshape(A)
-  pt.cols <- as.numeric(fac.mf[[1]])
-  if(method!="CAC"){
-    layout(matrix(c(2,1,1,1,1,1,1,1,3),3,3))   
-    if(method=="RegScore"){
-      plot(size,Reg.proj,xlab=xlab, ylab="Shape (Regression Score)",pch=21,bg="black",cex=1.25, asp=asp)
-      if(!is.null(f2)){points(size,Reg.proj,pch=21,bg=pt.cols,cex=1.25)}
-      if (length(label!=0)) {
-        if(isTRUE(label)){text(size,Reg.proj,seq(1, n),adj=c(-0.7,-0.7)) }
-        else{text(size,Reg.proj,label,adj=c(-0.1,-0.1))}
-      }
-      if(is.null(f2)){
-        if(warpgrids==T && dim(A)[2]==2){
-          arrows(min(size), (0.7*max(Reg.proj)), min(size), 0, length = 0.1,lwd = 2)
-          arrows(max(size), (0.7 * min(Reg.proj)), max(size), 0, length = 0.1,lwd = 2)
-        }
-      }
-    } 
-    if(method=="PredLine"){
-      plot(size,pred.val,xlab=xlab, ylab="Shape (Predicted)",pch=21,bg="black",cex=1.25, asp=asp)
-      if(!is.null(f2)){points(size,pred.val,pch=21,bg=pt.cols,cex=1.25)}
-      if (length(label!=0)) {
-        if(isTRUE(label)){text(size,pred.val,seq(1, n),adj=c(-0.7,-0.7)) }
-        else{text(size,pred.val,label,adj=c(-0.1,-0.1))}
-      }
-      if(is.null(f2)){
-        if(warpgrids==T && dim(A)[2]==2){
-          arrows(min(size), (0.7*max(pred.val)), min(size), 0, length = 0.1,lwd = 2)
-          arrows(max(size), (0.7 * min(pred.val)), max(size), 0, length = 0.1,lwd = 2)
-        }
-      }
-    }
-    if(is.null(f2)){
-      if(warpgrids==T && dim(A)[2]==2){
-        tps(ref,Ahat[,,which.min(size)],20)
-        tps(ref,Ahat[,,which.max(size)],20)
-      }
-    }
-    layout(1)    
-  }
-  if(method=="CAC"){
-    layout(matrix(c(3,1,1,1,1,1,1,1,4,2,2,2,2,2,2,2,2,2),3,6))   
-    plot(size,CAC,xlab=xlab, ylab="CAC",pch=21,bg="black",cex=1.25, asp=asp)
-    if(is.null(f2)){
-      if(warpgrids==T && dim(A)[2]==2){
-        arrows(min(size), (0.7*max(CAC)), min(size), 0, length = 0.1,lwd = 2)
-        arrows(max(size), (0.7 * min(CAC)), max(size), 0, length = 0.1,lwd = 2)
-      }
-    }
-    if(!is.null(f2)){points(size,CAC,pch=21,bg=pt.cols,cex=1.25)}
-    if (length(label!=0)) {
-      if(isTRUE(label)){text(size,CAC,seq(1, n),adj=c(-0.7,-0.7)) }
-      else{text(size,CAC,label,adj=c(-0.1,-0.1))}
-    }
-    plot(CAC,RSC[,1], xlab="CAC",ylab="RSC 1", pch=21,bg="black",cex=1.25, asp=asp)
-    if(!is.null(f2)){points(CAC,RSC[,1],pch=21,bg=pt.cols,cex=1.25)}
-    if (length(label!=0)) {
-      if(isTRUE(label)){text(CAC,RSC,seq(1, n),adj=c(-0.7,-0.7)) }
-      else{text(CAC,RSC,label,adj=c(-0.1,-0.1))}
-    }
-    if(is.null(f2)){
-      if(warpgrids==T && dim(A)[2]==2){
-        tps(ref,Ahat[,,which.min(size)],20)
-        tps(ref,Ahat[,,which.max(size)],20)
-      }
-    }
-    layout(1)
-  }
-  if(warpgrids==T && dim(A)[2]==3){
-    if (is.null(mesh)==TRUE){
-      open3d()
-      plot3d(Ahat[,,which.min(size)],type="s",col="gray",main="Shape at minimum size",size=1.25,aspect=FALSE)
-      open3d()
-      plot3d(Ahat[,,which.max(size)],type="s",col="gray",main="Shape at maximum size",size=1.25,aspect=FALSE)
-    }
-    if(is.null(mesh)==FALSE){
-      plotRefToTarget(ref, Ahat[,,which.min(size)], mesh, method = "surface")
-      title3d(main="Shape at minimum size")
-      plotRefToTarget(ref, Ahat[,,which.max(size)], mesh, method = "surface")
-      title3d(main="Shape at maximum size")
-    }
-  }
-  
-  if(RRPP == TRUE) {anova.title = "\nRandomized Residual Permutation Procedure used\n"
-  } else {anova.title = "\nRandomization of Raw Values used\n"}
-  attr(anova.tab, "heading") <- paste("\nType I (Sequential) Sums of Squares and Cross-products\n",anova.title)
-  class(anova.tab) <- c("anova", class(anova.tab))
-  if(!is.null(f2)){
-    attr(anova.tab2, "heading") <- paste("\nType I (Sequential) Sums of Squares and Cross-products\n",anova.title)
-    class(anova.tab2) <- c("anova", class(anova.tab))
-  }
-  
-  if(verbose==TRUE){ 
-    if(method=="CAC") return(list(allom.score=CAC,resid.shape=RSC,logSize=log(Size),ProcDist.lm=anova.tab,pred.shape=Ahat))
-    if(method=="RegScore") return(list(allom.score=Reg.proj,logSize=log(Size),ProcDist.lm=anova.tab,pred.shape=Ahat))
-    if(method=="PredLine") return(list(allom.score=pred.val,logSize=log(Size),ProcDist.lm=anova.tab2,pred.shape=Ahat))
-  }
-  if(verbose==FALSE) return(ProcDist.lm=anova.tab)
-}
->>>>>>> a70265d2
+}