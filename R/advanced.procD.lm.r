#' Procrustes ANOVA and pairwise tests for shape data, using complex linear models
#'
#' The function quantifies the relative amount of shape variation explained by a suite of factors
#' and covariates in a "full" model, after accounting for variation in a "reduced" model. Inputs are 
#' formulae for full and reduced models (order is not important, but it is better to list the model 
#' with the most terms first or use a geomorph data frame), plus indication if means or slopes 
#' are to be compared among groups, with appropriate formulae to define how they should be compared.
#' 
#'   The response matrix 'y' can be in the form of a two-dimensional data 
#'   matrix of dimension (n x [p x k]) or a 3D array (p x k x n). It is assumed that the landmarks have previously 
#'   been aligned using Generalized Procrustes Analysis (GPA) [e.g., with \code{\link{gpagen}}]. The names specified for the 
#'   independent (x) variables in the formula represent one or more 
#'   vectors containing continuous data or factors. It is assumed that the order of the specimens in the 
#'   shape matrix matches the order of values in the independent variables. Linear model fits (using the  \code{\link{lm}} function)
#'   can also be input in place of a formula.  Arguments for \code{\link{lm}} can also be passed on via this function.
#'
#'   The function performs statistical assessment of the terms in the model using Procrustes distances among 
#'   specimens, rather than explained covariance matrices among variables. With this approach, the sum-of-squared 
#'   Procrustes distances are used as a measure of SS (see Goodall 1991). The SS between models is evaluated through 
#'   permutation. In morphometrics this approach is known as a Procrustes ANOVA (Goodall 1991), which is equivalent
#'   to distance-based anova designs (Anderson 2001). Unlike \code{\link{procD.lm}}, this function is strictly for comparison
#'   of two nested models. (Use of \code{\link{procD.lm}} will be more suitable in most cases.)  
#'   A residual randomization permutation procedure (RRPP) is utilized 
#'   for reduced model residuals to evaluate the SS between models (Collyer et al. 2015).  Effect-sizes (Z-scores) are 
#'   computed as standard deviates of the SS sampling 
#'   distributions generated, which might be more intuitive for P-values than F-values (see Collyer et al. 2015).  
#'   
#'   Pairwise tests are only performed if formulae are provided to compute such results.
#'   The generic functions, \code{\link{print}}, \code{\link{summary}}, and \code{\link{plot}} all work with \code{\link{advanced.procD.lm}}.
#'   The generic function, \code{\link{plot}}, produces diagnostic plots for Procrustes residuals of the linear fit.
#'
#' @param f1 A formula for a linear model, containing the response matrix (e.g., y ~ x1 + x2)
#' @param f2 A formula for another linear model (e.g., ~ x1 + x2 + x3 + a*b). f1 and f2 should be nested.
#' @param groups A formula for grouping factors (e.g., ~ a, or ~ a*b)
#' @param slope A formula with one covariate (e.g., ~ x3)
#' @param angle.type A value specifying whether differences between slopes should be represented by vector
#' correlations (r), radians (rad) or degrees (deg)
#' @param phy A phylogenetic tree of {class phylo} - see \code{\link[ape]{read.tree}} in library ape (optional)
#' @param pc.shape An argument for whether analysis should be pefroemd on the princiapl component scores fo shape.  This is a useful
#' option if the data are high-dimensional (many more variables that observations) but will nto affect results
#' @param iter Number of iterations for significance testing
#' @param seed An optional argument for setting the seed for random permutations of the resampling procedure.  
#' If left NULL (the default), the exact same P-values will be found for repeated runs of the analysis (with the same number of iterations).
#' If seed = "random", a random seed will be used, and P-values will vary.  One can also specify an integer for specific seed values,
#' which might be of interest for advanced users.
#' @param data A data frame for the function environment; see \code{\link{geomorph.data.frame}}.  If variables
#' are transformed in formulae, they should also be transformed in the geomorph data frame.  (See examples.)
#' @param ... Arguments passed on to procD.fit (typically associated with the lm function)
#' @keywords analysis
#' @export
#' @author Michael Collyer
#' @seealso \code{\link{procD.lm}}
#' @return Function returns an ANOVA table of statistical results for model comparison: error df (for each model), SS, MS,
#' F ratio, Z, and Prand.  A list of essentially the same components as \code{\link{procD.lm}} is also returned, and additionally
#' LS means or slopes, pairwise differences comparisons of these, effect sizes, and P-values may also be returned.

#' @references Collyer, M.L., D.J. Sekora, and D.C. Adams. 2015. A method for analysis of phenotypic change for phenotypes described 
#' by high-dimensional data. Heredity. 115:357-365.
#' @examples
#'data(plethodon)
#'Y.gpa<-gpagen(plethodon$land)    #GPA-alignment
#'gdf <- geomorph.data.frame(Y.gpa, logcs = log(Y.gpa$Csize), 
#'species = plethodon$species, site = plethodon$site)
#'
#'# Example of a nested model comparison (as with ANOVA with RRPP)
#'advanced.procD.lm(coords ~ logcs + species, 
#'~ logcs*species*site, iter=999, data = gdf)
#'
#'# Example of a test of a factor interaction, plus pairwise comparisons 
#'advanced.procD.lm(coords ~ site*species, ~site + species, groups = ~site*species, 
#'    iter=199, data = gdf)
#'
#'# Example of a test of a factor interaction, plus pairwise comparisons, 
#'# accounting for a common allometry  
#'advanced.procD.lm(coords ~ Csize + site*species, 
#'~Csize + site + species, 
#'groups = ~site*species, slope = ~Csize, iter = 199, data = gdf)
#'
#'# Example of a test of homogeneity of slopes, plus pairwise slopes comparisons
#'advanced.procD.lm(coords ~ logcs, 
#'~logcs + site*species, 
#'groups = ~site*species, 
#'slope = ~logcs, angle.type = "deg", iter = 199, data = gdf)
#'
#'# Example of partial pairwise comparisons, given greater model complexity.
#'# Plus, working with class advanced.procD.lm objects.
#'aov.pleth <- advanced.procD.lm(coords ~ logcs*site*species, 
#'~logcs + site*species, 
#'groups = ~species, slope = ~logcs, angle.type = "deg", iter = 199, data = gdf)
#'
#'summary(aov.pleth) # ANOVA plus pairwise tests
#'plot(aov.pleth) # diagnostic plots
#'aov.pleth$slopes # extract the slope vectors

advanced.procD.lm<-function(f1, f2, groups = NULL, slope = NULL, 
                            angle.type = c("r", "deg", "rad"), 
                            phy = NULL,
                            pc.shape = FALSE,
                            iter=999, 
                            seed = NULL, data=NULL, ...){
  if(pc.shape == TRUE) pfit1 <- procD.fit(f1, data=data, pca = TRUE) else pfit1 <- procD.fit(f1, data=data, pca=FALSE)
  if(!is.null(seed) && seed=="random") seed = sample(1:iter, 1)
  Y <- as.matrix(pfit1$Y)
  if(!is.null(pfit1$weights)) w <- pfit1$weights else w <- rep(1,n)
  if(any(w < 0)) stop("Weights cannot be negative")
  n <- nrow(Y)
  if(!is.null(data)) data2 <- geomorph.data.frame(Y=Y, data) else
    data2 <- geomorph.data.frame(Y=Y, pfit1$data[,-(1:ncol(Y))])
  if(any(class(f2)=="lm")) {
    if(pc.shape == TRUE) pfit2 = procD.fit(f2, pca = TRUE) else pfit2 = procD.fit(f2, pca = FALSE)
  } else {
    f2 <- update(f2, Y ~.) 
    if(!is.null(data)) {
      if(pc.shape == TRUE) pfit2= procD.fit(f2, data=data2, pca = TRUE) else pfit2= procD.fit(f2, data=data2, pca = FALSE)
    } else {
      if(pc.shape == TRUE) pfit2= procD.fit(f2, pca = TRUE) else pfit2= procD.fit(f2, pca = FALSE)
    }
<<<<<<< HEAD
=======
  }
  if(!is.null(phy)){
    phy.name <- deparse(substitute(phy))
    phy.match <- match(phy.name, names(data))
    if(length(phy.match) > 1) stop("More than one object of class phylo in data frame")
    if(all(is.na(phy.match))) phy <- phy else phy <- data[[phy.match]]
    N<-length(phy$tip.label)
    if(length(match(rownames(Y), phy$tip.label))!=N) 
      stop("Data matrix missing some taxa present on the tree.")
    if(length(match(phy$tip.label,rownames(Y)))!=N) 
      stop("Tree missing some taxa in the data matrix.")
    C <- vcv.phylo(phy)
    eigC <- eigen(C)
    lambda <- zapsmall(eigC$values)
    if(any(lambda == 0)){
      warning("Singular phylogenetic covariance matrix. Proceed with caution")
      lambda = lambda[lambda > 0]
    }
    eigC.vect = eigC$vectors[,1:(length(lambda))]
    Pcor <- fast.solve(eigC.vect%*% diag(sqrt(lambda)) %*% t(eigC.vect)) 
    dimnames(Pcor) <- dimnames(C)
    Pcor <- Pcor[rownames(Y),rownames(Y)]
>>>>>>> c32e9d7451a248a84f9a808edc2daf3a0353fb4c
  }
  if(!is.null(phy)){
    phy.name <- deparse(substitute(phy))
    phy.match <- match(phy.name, names(data))
    if(length(phy.match) > 1) stop("More than one object of class phylo in data frame")
    if(all(is.na(phy.match))) phy <- phy else phy <- data[[phy.match]]
    N<-length(phy$tip.label)
    if(length(match(rownames(Y), phy$tip.label))!=N) 
      stop("Data matrix missing some taxa present on the tree.")
    if(length(match(phy$tip.label,rownames(Y)))!=N) 
      stop("Tree missing some taxa in the data matrix.")
    C <- vcv.phylo(phy)
    eigC <- eigen(C)
    lambda <- zapsmall(eigC$values)
    if(any(lambda == 0)){
      warning("Singular phylogenetic covariance matrix. Proceed with caution")
      lambda = lambda[lambda > 0]
    }
    eigC.vect = eigC$vectors[,1:(length(lambda))]
    Pcor <- fast.solve(eigC.vect%*% diag(sqrt(lambda)) %*% t(eigC.vect)) 
    dimnames(Pcor) <- dimnames(C)
    Pcor <- Pcor[rownames(Y),rownames(Y)]
  } else Pcor <- NULL
  k1 <- pfit1$QRs[[length(pfit1$QRs)]]$rank
  k2 <- pfit2$QRs[[length(pfit2$QRs)]]$rank
  if(k1 > k2) pfitf <- pfit1 else pfitf <- pfit2
  if(k1 > k2) pfitr <- pfit2 else pfitr <- pfit1
  if(k1 == k2) stop("Models have same df")
  dat <- pfitf$data
  kr <- length(pfitr$residuals)
  kf <- length(pfitf$residuals)
  dfr <- pfitr$QRs[[length(pfitr$QRs)]]$rank
  dff <- pfitf$QRs[[length(pfitf$QRs)]]$rank
  k.total <- kr+kf-2
  k.unique <- length(unique(c(pfitf$term.labels, pfitr$term.labels)))
  if(kr >1 & kf > 1 & k.unique == k.total) stop("Models are not nested")
  dfr <- nrow(pfitr$wResiduals[[kr]]) - dfr
  dff <- nrow(pfitf$wResiduals[[kf]]) - dff
  Xf <- pfitf$Xs[[kf]]
  Xr <- pfitr$Xs[[kr]] 
  if(!is.null(phy)){
    PXf <- Pcor%*%Xf
    PXr <- Pcor%*%Xr
    PY <- Pcor%*%Y
    SSEr <- sum(.lm.fit(PXr*sqrt(w), PY*sqrt(w))$residuals^2)
    SSEf <- sum(.lm.fit(PXf*sqrt(w), PY*sqrt(w))$residuals^2)
    SSY <- sum(.lm.fit(Pcor%*%as.matrix(pfitf$wXs[[1]]), PY*sqrt(w))$residuals^2)
  } else {
    SSEr <- sum(pfitr$wResiduals[[kr]]^2)
    SSEf <- sum(pfitf$wResiduals[[kf]]^2)
    SSY <- sum(.lm.fit(as.matrix(pfitf$wXs[[1]]),  pfitf$wY)$residuals^2)
  }
  SSm <- SSEr - SSEf
  Fs <- (SSm/(dfr-dff))/(SSEf/dff)
  ind <- perm.index(n, iter, seed=seed)
  if(!is.null(groups) && !is.null(slope)) pairwise.cond <- "slopes"
  if(!is.null(groups) && is.null(slope)) pairwise.cond <-"means"
  if(is.null(groups) && is.null(slope)) pairwise.cond <-"none"
  if(is.null(groups) && !is.null(slope)) {
    print("No groups for which to compare means or slopes.  No pairwise tests will be performed")
    pairwise.cond <-"none" 
  }
  data.types <- lapply(data, class)
  keep = sapply(data.types, function(x) x != "array" & x != "phylo"  & x != "dist")
  if(!is.null(data)) dat2 <- as.data.frame(data[keep]) else dat2 <- pfitf$data
  
  if(!is.null(groups)){
    g.match <- match(names(dat2), attr(terms(groups), "term.labels"))
    if(!all(is.na(g.match))) gps <- dat2[,which(!is.na(g.match))] else
      gps <- model.frame(groups)
  } else gps <- NULL
  if(!is.null(slope)){
    s.match <- match(names(dat2), attr(terms(slope), "term.labels"))
    if(!all(is.na(s.match))) slp <- dat2[,which(!is.na(s.match))] else
      slp <- model.frame(slope)
  } else slp <- NULL
  
  if(pairwise.cond == "none"){
    P <- sapply(1:(iter+1), function(j){
      if(!is.null(phy)) {
        y <- Pcor%*%(pfitr$residuals[[kr]][ind[[j]],] + pfitr$fitted[[kr]])*sqrt(w)
        ssr <- sum(.lm.fit(PXr*sqrt(w),y)$residuals^2)
        ssf <- sum(.lm.fit(PXf*sqrt(w),y)$residuals^2)
        ((ssr-ssf)/(dfr-dff))/(ssf/dff)
      } else {
        y <- (pfitr$residuals[[kr]][ind[[j]],] + pfitr$fitted[[kr]])*sqrt(w)
        sum(.lm.fit(Xf*sqrt(w), y)$residuals^2)
      }
    })
    P.val <- pval(P) 
    Z.score <- effect.size(P)
  }
  
  if(pairwise.cond == "means") {
    P <- lsms <- NULL
    jj <- iter+1
    if(jj > 100) j <- 1:100 else j <- 1:jj
    while(jj > 0){
      ind.j <- ind[j]
      Yr <- lapply(1:length(j), function(i) (pfitr$residuals[[kr]][ind.j[[i]],] + pfitr$fitted[[kr]])*sqrt(w))
      if(!is.null(phy)) {
        Yr <- lapply(1:length(j), function(i) Pcor%*%Yr[[i]])
        P <- c(P, lapply(1:length(j), function(i) {
          ssr <- sum(.lm.fit(PXr*sqrt(w),Yr[[i]]*sqrt(w))$residuals^2)
          ssf <- sum(.lm.fit(PXf*sqrt(w),Yr[[i]]*sqrt(w))$residuals^2)
          ((ssr-ssf)/(dfr-dff))/(ssf/dff)
        }))
      } else {
        P <- c(P, lapply(1:length(j), function(i) sum(.lm.fit(Xr*sqrt(w),Yr[[i]]*sqrt(w))$residuals^2) - 
                           sum(.lm.fit(Xf*sqrt(w),Yr[[i]]*sqrt(w))$residuals^2)))
      }
<<<<<<< HEAD
      lsms <- c(lsms, apply.ls.means(pfitf, Yr, g = gps, data = dat2, Pcor = Pcor)) 
=======
      lsms <- c(lsms, apply.ls.means(pfitf, Yr, g = gps, data = dat2, Pcor = if(is.null(Pcor)) NULL else Pcor)) 
>>>>>>> c32e9d7451a248a84f9a808edc2daf3a0353fb4c
      jj <- jj-length(j)
      if(jj > 100) kk <- 1:100 else kk <- 1:jj
      j <- j[length(j)] +kk
    }
    P <- simplify2array(P)
    P.dist <- lapply(1:length(lsms), function(j){as.matrix(dist(lsms[[j]]))})
    P.val <- pval(P) 
    Z.score <- effect.size(P)
    Means.dist <- P.dist[[1]]
    P.dist.s <- simplify2array(P.dist)
    P.Means.dist <- Pval.matrix(P.dist.s)
    Z.Means.dist <- Effect.size.matrix(P.dist.s)
  }
  
  if(pairwise.cond == "slopes") {
    P <- g.slopes <- NULL
    jj <- iter+1
    if(jj > 100) j <- 1:100 else j <- 1:jj
    while(jj > 0){
      ind.j <- ind[j]
      Yr <- lapply(1:length(j), function(i) (pfitr$residuals[[kr]][ind.j[[i]],] + pfitr$fitted[[kr]])*sqrt(w))
      if(!is.null(phy)) {
        Yr <- lapply(1:length(j), function(i) Pcor%*%Yr[[i]])
        P <- c(P, lapply(1:length(j), function(i) {
          ssr <- sum(.lm.fit(PXr*sqrt(w),Yr[[i]]*sqrt(w))$residuals^2)
          ssf <- sum(.lm.fit(PXf*sqrt(w),Yr[[i]]*sqrt(w))$residuals^2)
          ((ssr-ssf)/(dfr-dff))/(ssf/dff)
        }))
      } else {
        P <- c(P, lapply(1:length(j), function(i) sum(.lm.fit(Xr*sqrt(w),Yr[[i]]*sqrt(w))$residuals^2) - 
                           sum(.lm.fit(Xf*sqrt(w),Yr[[i]]*sqrt(w))$residuals^2)))
      }
      g.slopes <- c(g.slopes, apply.slopes(pfitf, g=gps, slope=slp, Yr, data=dat2, Pcor = if(is.null(Pcor)) NULL else Pcor)) 
      jj <- jj-length(j)
      if(jj > 100) kk <- 1:100 else kk <- 1:jj
      j <- j[length(j)] +kk
    }
    P <- simplify2array(P)
    slope.lengths <- Map(function(y) sqrt(diag(tcrossprod(y))), g.slopes) 
    P.slopes.dist <- Map(function(y) as.matrix(dist(matrix(y))), slope.lengths) 
    P.cor <- Map(function(y) vec.cor.matrix(y), g.slopes) 
    P.val <- pval(P) 
    Z.score <- effect.size(P)
    P.slopes.dist.s <-simplify2array(P.slopes.dist)
    P.val.slopes.dist <- Pval.matrix(P.slopes.dist.s)
    Z.slopes.dist <- Effect.size.matrix(P.slopes.dist.s)
    P.cor.t <- 1 - simplify2array(P.cor)
    P.val.cor <- Pval.matrix(P.cor.t)
    Z.cor <- Effect.size.matrix(P.cor.t)
  }
  
  anova.table <- data.frame(df = c(dfr,dff), SSE = c(SSEr, SSEf), SS = c(NA, SSm),
                            R2 = c(NA, SSm/SSY), F = c(NA, Fs), Z = c(NA, Z.score), P = c(NA,P.val))
  rownames(anova.table) <- c(formula(pfitr$Terms), formula(pfitf$Terms))
  colnames(anova.table)[1] <- "Df"
  colnames(anova.table)[ncol(anova.table)] <- "Pr(>F)"
  class(anova.table) <- c("anova", class(anova.table))
  
  if(pairwise.cond == "slopes") {
    angle.type = match.arg(angle.type)
    random.angles <- acos(simplify2array(P.cor))
    angles.obs <-random.angles[,,1]
    diag(angles.obs) <- 0
    cor.obs <- P.cor[[1]]
    if(angle.type == "deg") {
      random.angles <- random.angles*180/pi
      angles.obs <-random.angles[,,1]
      diag(angles.obs) <- 0
    } 
    obs.slope.lengths <- slope.lengths[[1]]
    obs.slope.dist <- as.matrix(dist(obs.slope.lengths))
    dimnames(P.val.slopes.dist) <- dimnames(Z.slopes.dist) <- dimnames(obs.slope.dist)
  }
  
  if(pairwise.cond == "none"){
    out <- list(anova.table = anova.table, 
                coefficients=pfitf$coefficients,
                Y=pfitf$Y, X=pfitf$X,
                QR = pfitf$QRs[[kf]], fitted=pfitf$fitted[[kf]],
                residuals = pfitf$residuals[[kf]],
                weights = w, data = dat2, random.SS = P,
                Terms = pfitf$Terms, term.labels = pfitf$term.labels, permutations = iter+1,
                call= match.call()
    )
  }
  if(pairwise.cond == "means"){
    out <- list(anova.table = anova.table, LS.means = lsms[[1]], 
                LS.means.dist = Means.dist, Z.means.dist = Z.Means.dist, P.means.dist = P.Means.dist, 
                coefficients=pfitf$coefficients, 
                Y=pfitf$Y, X=pfitf$X, 
                QR = pfitf$QR[[kf]], fitted=pfitf$fitted[[kf]], 
                residuals = pfitf$residuals[[kf]], 
                weights = w, data = dat2, random.SS = P, random.means.dist = P.dist,
                Terms = pfitf$Terms, term.labels = pfitf$term.labels, permutations = iter+1,
                call= match.call()
    )
  }
  if(pairwise.cond == "slopes"){
    if(angle.type == "r"){
      out <- list(anova.table = anova.table, slopes = g.slopes[[1]], slope.lengths = obs.slope.lengths,
                  slopes.dist = obs.slope.dist, P.slopes.dist = P.val.slopes.dist,
                  Z.slopes.dist = Z.slopes.dist,
                  slopes.cor = P.cor[[1]], P.slopes.cor = P.val.cor, Z.slopes.cor = Z.cor,
                  random.slopes = g.slopes, random.slopes.dist = P.slopes.dist, random.slopes.cor = P.cor,
                  coefficients=pfitf$coefficients, 
                  Y=pfitf$Y, X=pfitf$X, 
                  QR = pfitf$QR[[kf]], fitted=pfitf$fitted[[kf]], 
                  residuals = pfitf$residuals[[kf]], 
                  weights = w, data = dat2, random.SS = P, 
                  Terms = pfitf$Terms, term.labels = pfitf$term.labels, permutations = iter+1,
                  call= match.call()
      )
    } else {
      out <- list(anova.table = anova.table, slopes = g.slopes[[1]], slope.lengths = obs.slope.lengths,
                  slopes.dist = obs.slope.dist, P.slopes.dist = P.val.slopes.dist,
                  Z.slopes.dist = Z.slopes.dist,
                  slopes.angles = angles.obs, P.angles = P.val.cor, Z.angles = Z.cor,
                  random.slopes = g.slopes, random.slopes.dist = P.slopes.dist, random.angles = random.angles,
                  coefficients=pfitf$coefficients, 
                  Y=pfitf$Y, X=pfitf$X, 
                  QR = pfitf$QR[[kf]], fitted=pfitf$fitted[[kf]], 
                  residuals = pfitf$residuals[[kf]], 
                  weights = w, data = dat2, random.SS = P, 
                  Terms = pfitf$Terms, term.labels = pfitf$term.labels, permutations = iter+1,
                  call= match.call()
      )
    }
  }
  class(out) <- "advanced.procD.lm"
  out
}<|MERGE_RESOLUTION|>--- conflicted
+++ resolved
@@ -115,8 +115,7 @@
     } else {
       if(pc.shape == TRUE) pfit2= procD.fit(f2, pca = TRUE) else pfit2= procD.fit(f2, pca = FALSE)
     }
-<<<<<<< HEAD
-=======
+
   }
   if(!is.null(phy)){
     phy.name <- deparse(substitute(phy))
@@ -139,8 +138,7 @@
     Pcor <- fast.solve(eigC.vect%*% diag(sqrt(lambda)) %*% t(eigC.vect)) 
     dimnames(Pcor) <- dimnames(C)
     Pcor <- Pcor[rownames(Y),rownames(Y)]
->>>>>>> c32e9d7451a248a84f9a808edc2daf3a0353fb4c
-  }
+  } lse Pcor <- NULL
   if(!is.null(phy)){
     phy.name <- deparse(substitute(phy))
     phy.match <- match(phy.name, names(data))
@@ -251,11 +249,8 @@
         P <- c(P, lapply(1:length(j), function(i) sum(.lm.fit(Xr*sqrt(w),Yr[[i]]*sqrt(w))$residuals^2) - 
                            sum(.lm.fit(Xf*sqrt(w),Yr[[i]]*sqrt(w))$residuals^2)))
       }
-<<<<<<< HEAD
       lsms <- c(lsms, apply.ls.means(pfitf, Yr, g = gps, data = dat2, Pcor = Pcor)) 
-=======
-      lsms <- c(lsms, apply.ls.means(pfitf, Yr, g = gps, data = dat2, Pcor = if(is.null(Pcor)) NULL else Pcor)) 
->>>>>>> c32e9d7451a248a84f9a808edc2daf3a0353fb4c
+
       jj <- jj-length(j)
       if(jj > 100) kk <- 1:100 else kk <- 1:jj
       j <- j[length(j)] +kk
