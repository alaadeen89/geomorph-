--- conflicted
+++ resolved
@@ -1,4 +1,4 @@
-#' Comparing rates of shape evolution among traits on phylogenies
+#' Comparing rates of shape evolution among traits on phylogenies 
 #'
 #' Function calculates rates of shape evolution for two or more multi-dimensional traits on a 
 #' phylogeny from a set of Procrustes-aligned specimens
@@ -106,10 +106,7 @@
   x.sim<-sim.char(phy,R,nsim=iter) 
   g<-factor(as.numeric(gps))
   glevs <- unique(g)
-<<<<<<< HEAD
   gindx <- lapply(1:ngps, function(j) which(g==glevs[j]))
-=======
->>>>>>> 4de823a0
   gps.combo <- combn(ngps, 2)
   ones <- matrix(1,N,N)
   Xadj <- crossprod(ones,invC)/sum(invC) 
@@ -117,19 +114,11 @@
     pb <- txtProgressBar(min = 0, max = iter, initial = 0, style=3) 
     sigma.rand <- lapply(1:iter, function(j) {
       setTxtProgressBar(pb,j)
-<<<<<<< HEAD
       fast.sigma.d.multi(x=as.matrix(x.sim[,,j]),D.mat,Subset, gindx, ngps, gps.combo, N, p, Xadj)
     })
     close(pb)
   } else sigma.rand <-lapply(1:iter, function(j) 
     fast.sigma.d.multi(x=as.matrix(x.sim[,,j]),D.mat,Subset, gindx, ngps, gps.combo, N, p, Xadj))
-=======
-      fast.sigma.d.multi(x=as.matrix(x.sim[,,j]),D.mat,Subset, g, ngps, glevs, gps.combo, N, p, Xadj)
-    })
-    close(pb)
-  } else sigma.rand <-lapply(1:iter, function(j) 
-    fast.sigma.d.multi(x=as.matrix(x.sim[,,j]),D.mat,Subset, g, ngps, glevs, gps.combo, N, p, Xadj))
->>>>>>> 4de823a0
   if(ngps == 2) random.sigma<-c(sigma.obs$sigma.d.ratio, unlist(sigma.rand)) else
     random.sigma<-c(sigma.obs$sigma.d.ratio,
                   sapply(1:iter, function(j){
