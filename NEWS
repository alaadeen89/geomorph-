CHANGES IN GEOMORPH VERSION 3.0.0-1

  OTHER CHANGES
    o Removed dependency on phytools 
    o Small addition to outputs in procD.pgls

  BUG FIXES
<<<<<<< HEAD
    o Fixed generalized inverse for tps2d
=======
>>>>>>> 80816694
    o Fixed digitize2D scaling issue when different scales used in each image
    o Fixed phylo.integration() error when 3+ partitions examined

CHANGES IN GEOMORPH VERSION 3.0.0

  NEW FEATURES
    o New functions: modularity.test(), integration.test(), phylo.modularity(), 
        phylo.integration(), procD.allometry(), nested.update(), geomorph.data.frame()
    o Seed option added for most analytical functions
    o Major overhaul of underlying support code for analytics
    o Output from analytical functions provided in lists
    o Added 'summary' option to most analytical functions
    o Plotting for most analytical functions as 'plot(res)' if res is output from function
    o Diagnostic plots for anova/regression added
    o Nested ANOVA via nested.update of procD.lm() objects


  OTHER CHANGES
    o Deprecated: compare.modular.partitions(), morphol.integr(), phylo.pls(), and plotAllometry() 
    o Removed internal C-code for gpagen
    o Removed automatic plots for most analytical functions
    o Removed method="" parameter from physignal(). Only Kmult used
    o Removed verbose option for most functions: all output provided in lists
    o Added option to pre-multiply coordinates by scale in digitize2d
    o Added plotting options to plotAllSpecimens
  
  BUG FIXES
    o Fixed morphol.disparity $Prob.Disp displaying NAs


CHANGES IN GEOMORPH VERSION 2.1.7-1

  NEW FEATURES
  
  OTHER CHANGES
  
  BUG FIXES
    o Fixed small change in C-code for gpagen
  
  
CHANGES IN GEOMORPH VERSION 2.1.7

  NEW FEATURES
    o New function compare.multi.evol.rates() for comparing rates of evolution among traits
    o plotGMPhyloMorphoSpace() now plots 3D phylomorphospaces and chronophylomorphospaces
    o Added ShowPlot option to bilat.symmetry(), compare.modular.partitions(), globalIntegration(), morphol.integr(), and phylo.pls()

  OTHER CHANGES   
    o Updated Imports packages as per new CRAN policies
    o Small change to C-code for gpagen (added additional checks on alignment)
    o Package ape now full Import for geomorph (no longer ImportsFrom)
    o Enhanced input flexibility for advanced.ProcD.lm(): for single-factor analyses and matrix/variable input
    o Enhanced readland.nts() flexibility with specimen labels; now supports spaces in labels
    o Generalized read.ply() to allow reading meshes with many properties
    o Generalised input for physignal() and compare.evol.rates(): univariate data accepted as named vector
    o Enhanced input for define.links(): read and append links to existing links matrix
    
  BUG FIXES
    o Corrected error in warpRefMesh() where normals were incorrectly assigned to new mesh3d object
    o Corrected error in readland.tps() which read in a file containing a single specimen returned a 2D matrix rather than 3D array; this fixes the issue with digitize2d not working for a single file
    o Corrected error in morphol.integr() where warpgrids = F did not work for 3D datasets
    o Corrected issue with globalIntegration for use with 3D data
    o Corrected bug in plotRefToTarget method = "TPS" where the wrong options from gridPars were being passed

CHANGES IN GEOMORPH VERSION 2.1.6

  NEW FEATURES
    o New globalIntegration() function for evaluating integration vs. self-similarity of shape variation 
    o Coordinates returned by digitize2d() are now unscaled, and SCALE= returns the scale
    
  OTHER CHANGES   
    o Phylogenetic simulation procedure in compare.evol.rates() generalized to use a single evolutionary rate matrix
    o pairwiseD.test() and pairwise.slope().test now defunct
    o define.sliders.2d() and define.sliders.3d() now defunct
    o read.morphologika() can read files with missing data
    o Ability to not show plot added to physignal() and compare.evol.rates()
    
  BUG FIXES
    o Corrected error in defining starting point in digit.curves()

CHANGES IN GEOMORPH VERSION 2.1.5

  NEW FEATURES
    o ability to include pre-digitized landmarks added to build.template() and digitsurface()
    o new gridPar() is a new function to customize plots of plotRefToTarget
    o new digit.curves() is a new function to calculate equidistant semilandmarks along 2D and 3D curves
    o define.sliders() is new interactive function for defining sliding semilandmarks for 2D and 3D curves, plus an automatic mode when given a sequence of semilandmarks along a curve

  BUG FIXES
    o Corrected an error in plotAllometry() where verbose=T did not return

  OTHER CHANGES
    o pairwiseD.test() and pairwise.slope.test() deprecated 
    o 'read' functions now allow both tab and space delimited files
    o define.sliders.2d() and define.sliders.3d() deprecated (replaced by define.sliders)

CHANGES IN GEOMORPH VERSION 2.1.4

  OTHER CHANGES
    o warpRefMesh() generalised - now takes a mesh3d object (i.e. made from read.ply()) rather than calling read.ply() directly
    o read.morphologika() now reads [groups] option and adds these data to the $labels matrix
    o plotOutliers() now has option groups to plot outliers by levels(groups) using group means
    o morphol.disparity() help file updated to correctly indicate that group shape residuals, rather than shape values, themselves, are randomized in the permutation procedure
    o Internal changes to support functions for compatibility with R 3.1.3 
    o Generalized plot inputs in gpagen()

  BUG FIXES
    o Corrected error readland.tps()
    o Corrected errors trajectory.analysis()
    o Corrected an issue with gpagen() that flipped principal axes
    o Fixed error in read.morphologika() with reading [wireframe] in some morphologika files

CHANGES IN GEOMORPH VERSION 2.1.3

  NEW FEATURES
    o new plotOutliers() function to identify potential outliers
    o new define.links() function for enhanced plotting of shapes

  OTHER CHANGES
    o Additional input options added to pairwiseD.test() and pairwise.slope.test() 
    o Ability to accommodate singular phylogenetic covariance matrices in: physignal(), compare.evol.rates(), procD.pgls() and phylo.pls()
    o Enhanced digitizing capability in: build.template(), define.modules(), define.sliders.3d(), digit.fixed(), digitsurface(), and editTemplate() )
    o plotAllometry() input can be 2D matrix or 3D array
    o read.ply() reads normals for enhanced downstream digitizing from ply files
    o readland.tps()  reads curves from tps files and convert them to landmarks (semilandmarks)
    o plotTangentSpace() has enhanced plotting flexibility with labels and colors

  BUG FIXES
    o Corrected error printing output of ANOVA table of bilat.symmetry()
    o Removed redundant permutation loop in phylo.pls() 

CHANGES IN GEOMORPH VERSION 2.1.2

  NEW FEATURES
    o New function advanced.procD.lm() for statistically comparing two or explanatory models
    o Added warping of outline in plotRefToTarget()
    o New function to warp a specimen outline to the reference: warpRefOutline()
    o Added ShowPlot option to two.b.pls
    o Added RRPP option to procD.pgls()
    o New dataset pupfish

  BUG FIXES
    o Fixed output of procD.lm() when verbose=TRUE
    o Fixed reflections of aligned coordinate axes when PrinAxes=TRUE in gpagen()

  OTHER CHANGES
    o Enhanced underlying code in procD.lm(), procD.pgls() pairwiseD.test() and pairwise.slope.test()
    o Removed k>3 restriction in arrayspecs()
    o Added is.numeric check to phylo.pls()
    o Removed arrows from plots when groups included in plotAllometry()

CHANGES IN GEOMORPH VERSION 2.1.1

  BUG FIXES
    o Fixed concatenated SSCP matrix issue in procD.lm(), pairwise.D.test() and pairwise.slope.test()
    o Corrected issue reading specimen names in readland.tps()
    o Corrected color options for plotting groups in plotTangentSpace()
    o Corrected test for slope:group interaction in plotAllometry()

  NEW FEATURES
    o Specimens rotated to their principal axes in gpagen() with option to disable

  OTHER CHANGES
    o Underlying code for ancestral state estimation changed to use fastAnc (phytools)

CHANGES IN GEOMORPH VERSION 2.1

  NEW FUNCTIONS
    o procD.pgls() added to assess high-dimensional ANOVA and regression models in a phylogenetic context
    o pairwise.slope.test() added to compare slopes of regression lines

  NEW FEATURES
    o Residual randomization options added to procD.lm() and pairwise.d.test()
    o Enhanced capabilities of digitize2d(). Function now reads multiple images and outputs TPS file, can be used with missing data, and digitizing session can be restarted where previous session stopped.

  BUG FIXES
    o Fixed scale issue in digitize2d()

  OTHER CHANGES
    o Ability to plot specimen labels added to two.b.pls(), morphol.integr(), and phylo.pls()
    o Slight ANOVA table output adjustment in bilat.symmetry()
    o Vector of labels can be added for plotting in plotAllometry() and plotTangentSpace()
    o Labels for ancestral states addd to plotGMPhyloMorphoSpace()

CHANGES IN GEOMORPH VERSION 2.0.1
    o Small change to C-code for gpagen

CHANGES IN GEOMORPH VERSION 2.0

  NEW FEATURES
    o New function phylo.pls() for assessing the multivariate association between two blocks of variables in a phylogenetic context
    o New function two.b.pls() for assessing the multivariate association between two blocks of variables
    o New function morphol.disparity() to compare Procrustes variance disparity among groups
    o F-ratios and R-squared values added to output of ProcD.lm()
    o 3D Visualizations now include "surface" option to view shape deformation as warped mesh3d surfaces in the following: plotRefToTarget(), plotTangentSpace(), plotAllometry(), and bilat.symmetry()
    o New I/O functions: warpRefMesh() to create a mesh3d surface that represents the mean shape, findMeanSpec() to assist in choosing a template ply file for use with warpRefMesh that identifies specimen closest to the mean shape, and defline.modules() to interactively assign landmarks to modular partitions [currently 2D only]
    o Generalized data input to allow 3D array or 2D matrix of data added to the following analysis functions: compare.evol.rates(), phylo.pls(), morphol.integr(), two.b.pls(), physignal(), and plotGMPhyloMorphoSpace()
    o Ability to input univariate data added to compare.evol.rates() and physignal()
    o Verbose output = T/F added to the following functions: bilat.symmetry(), phylo.pls(), two.b.pls(), morphol.integr(), plotAllometry(), plotTangentSpace(), physignal()

  OTHER CHANGES
    o Added calculation of pairwise Pvalues, and the option to assess a single group in  function compare.evol.rates() 
    o Additional graphical output added to morphol.integr()
    o Missing data handling altered (now NA is used)
    o byLand option in arrayspecs() has been removed
    o Residual shape component (RSC) plot added and scores returned for plotAllometry (method = "CAC")
    o Procrustes ANOVA added to plotAllometry output
    o Centering = T/F option added to following 3D digitizing functions: build.Template(), digit.fixed(), digitsurface(), and plotSpec()
    o read.vrml now defunct

  INTERNAL CODING CHANGES
    o Major re-organization of underlying R code structure and format
    o Optimized code to improve speed and performance in following functions: arrayspecs(), readland.tps(), readland.nts(), readmulti.nts(), two.d.array(), plotTangentSpace(), trajectory.analysis(), bilat.symmetry(), gpagen() 
    o Simplified plotting options in bilat.symmetry()

  BUG FIXES 
    o Corrected small coding error in digitize2D and updated flexibility of the function

CHANGES IN GEOMORPH VERSION 1.1-6

  OTHER CHANGES
    o Minor I/O enhancements in readmulti.nts()
    o Minor I/O enhancements in define.sliders.3d() to allow sliders to be in any order
    o Simplified pPsup (original code from J. Claude) to not include size re-scaling by beta (underlying function used in trajectory.analysis() only)
    o Added name.check for groups in compare.evol.rates()

CHANGES IN GEOMORPH VERSION 1.1-5

  NEW FEATURES
    o New function compare.evol.rates() for comparing multivariate evolutionary rates on phylogenies
    o define.sliders.2d() and define.sliders.3d() replace curves2d() and digit.curves() 
    o Option allowing specimens to be colored by group added to plotTangentSpace() and PlotAllometry() 

  BUG FIXES 
    o Corrected parameter estimates when groups specified for Regression Score option in plotAllometry()

  OTHER CHANGES
    o Simplified options in morphol.integr()
    o curves2d() and digit.curves() deprecated 

CHANGES IN GEOMORPH VERSION 1.1-4

  NEW FEATURES
    o Enhanced plotting of ply files in read.ply()
    o digitsurface(), buildtemplate(), plotspec(), digitfixed(), and digitcurves() now support ply file input

  OTHER CHANGES
    o Minor changes to plot window options in plotting functions
    o Change to magnification factor usage in plotRefToTartget()

CHANGES IN GEOMORPH VERSION 1.1-3

  OTHER CHANGES
    o Improved NAMESPACE file and package usage
    o Generalized read.vrml() code for additional file formats

CHANGES IN GEOMORPH VERSION 1.1-2

  NEW FEATURES
    o pairwiseD.test() function added
    o bilat.symmetry() output includes symmetric and asymmetric shape components

  BUG FIXES 
    o Corrected readland.tps() to allow for non-numeric ID and reading a single specimen per file
    o Corrected landmark plotting issue and added greater directory flexibility in curves2D() 
    o Added greater directory flexibility and fixed header output in digitize2D() 
    o Added greater flexibility in reading distinct file formats in read.morphologika()
    o Corrected angle calculations in fixed.angle()
    o Corrected plotting of deformations grids in plotTangentSpace()
    o Corrected ancestral state output in physignal() and PlotGMPhyloMorphoSpace()

  OTHER CHANGES
    o Adjusted plotting routines in morphol.integr() to be compatible with new CRAN guidelines
    o Adjusted plotting routines in bilat.symmetry() to be compatible with new CRAN guidelines
    o Alternative ancestral state reconstruction and tests for bifurcating tree implemeneted in physignal()
    o Alternative ancestral state reconstruction and tests for bifurcating tree implemeneted in PlotGMPhyloMorphoSpace()

CHANGES IN GEOMORPH VERSION 1.1-1

    o Removed dependency in physignal() on getAncStates() from geiger, which is no longer supported
    o Removed dependency in plotGMPhyloMorphoSpace() on getAncStates() from geiger, which is no longer supported

CHANGES IN GEOMORPH VERSION 1.1-0

  NEW FEATURES
    o bilat.symmetry() function added
    o writeland.tps() function added
    o fixed.angle() function added
    o compare.modular.partitions() generalized to allow 2 or more partitions
    o morphol.integr() generalized to allow 2 or more partitions
    o trajectory.analysis() re-written to accept formulas, allowing greater flexibility for motion analysis
    o PLS scores added to output morphol.integr() 
    o Ancestral states added to output physignal()
    o Centroid size and allometry scores added as output in plotAllometry()
    o PC scores added to output of plotTangentSpace()
    o Option added to select PC axes for plot in plotTangentSpace()
    o Option added to include specimen numbers to plotTangentSpace()

  BUG FIXES
    o buildtemplate() positional error in plot between template and scan corrected
    o digit.curves() error with passing objects to internal function corrected
    o gpgen() occassional reflection issue corrected

  OTHER CHANGES
    o read.morphologika() accepts greater variety of input file formats
    o new example data added for trajectory.analysis() (motionpaths)<|MERGE_RESOLUTION|>--- conflicted
+++ resolved
@@ -5,10 +5,8 @@
     o Small addition to outputs in procD.pgls
 
   BUG FIXES
-<<<<<<< HEAD
+
     o Fixed generalized inverse for tps2d
-=======
->>>>>>> 80816694
     o Fixed digitize2D scaling issue when different scales used in each image
     o Fixed phylo.integration() error when 3+ partitions examined
 
