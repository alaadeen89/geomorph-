--- conflicted
+++ resolved
@@ -1,10 +1,7 @@
 CHANGES IN GEOMORPH VERSION 3.0.0-1
 
-<<<<<<< HEAD
     o Removed dependency on phytools 
-=======
-    o phytools removed from dependencies 
->>>>>>> 12f52736
+
 
 CHANGES IN GEOMORPH VERSION 3.0.0
 
